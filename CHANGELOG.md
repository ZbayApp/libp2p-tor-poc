# Changelog

## [2.0.9] - WIP

### Added

<<<<<<< HEAD
- Registering user certificate (websocket + http) - fetch data from front-end and send request to the service
=======
  - Added manager for mobile app
>>>>>>> 3f890c01

## [2.0.8] - 2021-07-07

### Fix

- Root certificate and private key

### Added

- Certificate registration service (http + hidden service) - generate certificate for user and save it to db

## [2.0.7] - 2021-07-05

### Added

- Tor binaries for 3 platforms (linux, macos, win). Use proper binary depending on current platform.
- Run tests on linux and macos (CI)
- @zbayapp/identity lib
- Verify certificate before saving it to database
- Return all certificates on db.load
- Validators for storage
- Test for validators
- Added validation functions to storage

### Fixed

- Removed // @ts-nocheck from Storage.ts
- Killing existing tor process on macos - command for extracting process name slightly differs for linux and macos

## [2.0.6] - 2021-06-22

### Fixed

Pass envs to tor's --hash-password command - docker was lacking LD_LIBRARY_PATH env and therefore used default openssl 1.1.0 version (tor needs 1.1.1)

## [2.0.5] - 2021-06-22

### Added

Storage:
  Added new methods:
    askForMessages

### Changed

Changed databses names.

Events:
  Merged 'allMessages' and 'message' files into single 'messages' file

API:
  ConnectionsManager: added optional isWaggleMobileMode
  Storage: added optional isWaggleMobileMode
  !IMPORTANT: Those will be removed as soon as mobile version will adopt the new API

### Fixed

## [2.0.4] - 2021-06-15

### Fixed

- Hashing tor password for windows

## [2.0.3] - 2021-06-14

### Added

- Optional `createPaths` to options in both ConnectionManager and Storage. Default = true. When set to false waggle will not try to create any dirs
  and will just assume they exist.
- Database for certificates and 'add certificate' websocket event. Send all certificates on write and replication orbitdb events

### Fixed

- Now tests use temporary dir for app data

## [2.0.1] - 2021-06-07

### Changed

- Removed resolveJsonModule from tsconfig and changed a way we import json module, there is trap in 'resolveJsonModule' flag that causes npm publish/pack work in unexpected way.

## [2.0.0] - 2021-06-07

### Added

- Test for tor, connections manager, and dataserver
- Secured tor control port with hashed password
- Linter
- method to close 

### Changed

- Refactored tor control port and tor manager.
- Changed torManager API addNewService -> createNewHiddenService and addOnion -> spawnHiddenService
- Added stop method for storage
- Added stop method for libp2p
- Added stop method for dataServer

### Fixed

- added stop method for PeerDiscovery

## [1.1.10] - 2021-06-01

### Added
- Remove undialable peers from the peer store (use custom Libp2p)
- docker-compose - run entrynode with a few peers connecting to it (for testing purposes)

### Changed
- Refactor entrynode

### Fixed
- WebsocketOverTor - don't swallow errors when dialing

## [1.1.1] - 2021-05-20

### Added
- Use `debug` for logs


## [1.1.0] - 2021-05-20

### Added
- Storage - DM related methods and databses
- Connections Manager - DM related methods
- Events - DM related events
- Listeners - DM related listeners

### Changed
- Tor control logic. Use control port and heartbeat to check tor status.
- Socket data server - allow setting port while creating DataServer
- Bump eslint related libraries 

### Removed
- http-server dependency - not used and depends on vulnerable version of ecstatic

### Added
- Tracker - keep track of the peers which connected to the p2p network. Will replace the entry node.


## [1.0.23] - 2021-04-20
### Changed
- Socket is now passed to the ConnectionsManager constructor
- Storage needs to be initialized directly after initializing node

## [1.0.22] - 2021-04-20
### Added
- Communication with client - send all channel messages after they're loaded into memory

## [1.0.21] - 2021-04-19
### Changed
- Speed up creating stores for channels<|MERGE_RESOLUTION|>--- conflicted
+++ resolved
@@ -4,11 +4,8 @@
 
 ### Added
 
-<<<<<<< HEAD
+- Added manager for mobile app
 - Registering user certificate (websocket + http) - fetch data from front-end and send request to the service
-=======
-  - Added manager for mobile app
->>>>>>> 3f890c01
 
 ## [2.0.8] - 2021-07-07
 
