--- conflicted
+++ resolved
@@ -4,14 +4,8 @@
 
 ### Added
 
-<<<<<<< HEAD
 - Tor binaries for 3 platforms (linux, macos, win). Use proper binary depending on current platform.
 - Run tests on linux and macos (CI)
-
-### Fixed
-
-- Killing existing tor process on macos - command for extracting process name slightly differs for linux and macos
-=======
 - @zbayapp/identity lib
 - Verify certificate before saving it to database
 - Return all certificates on db.load
@@ -19,7 +13,7 @@
 ### Fixed
 
 - Removed // @ts-nocheck from Storage.ts
->>>>>>> 4a1c0bfa
+- Killing existing tor process on macos - command for extracting process name slightly differs for linux and macos
 
 ## [2.0.6] - 2021-06-22
 
