--- conflicted
+++ resolved
@@ -1,7 +1,6 @@
 # Changelog
 
-<<<<<<< HEAD
-## [1.1.9] - 2021-05-31
+## [2.0.0] - 2021-06-07
 
 ### Added
 
@@ -22,8 +21,6 @@
 
 - added stop method for PeerDiscovery
 
-## [1.1.1] - 2021-05-25
-=======
 ## [1.1.10] - 2021-06-01
 
 ### Added
@@ -37,7 +34,6 @@
 - WebsocketOverTor - don't swallow errors when dialing
 
 ## [1.1.1] - 2021-05-20
->>>>>>> 03ec667a
 
 ### Added
 - Use `debug` for logs
