--- conflicted
+++ resolved
@@ -11,13 +11,8 @@
     "version": "git add -A src",
     "postversion": "git push && git push --tags",
     "lint": "eslint --ext .jsx,.js,.ts,.tsx ./src/",
-<<<<<<< HEAD
     "test": "DEBUG=ipfs:*,waggle:* jest ./src/**/* --runInBand --verbose",
-    "test-ci": "jest --runInBand --collectCoverage --colors --ci --verbose"
-=======
-    "test": "DEBUG=ipfs:*,waggle:* jest ./src/**/* --runInBand",
     "test-ci": "jest ./src/**/* --runInBand --colors --ci --silent --verbose"
->>>>>>> 4a1c0bfa
   },
   "files": [
     "lib/**/*"
