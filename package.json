--- conflicted
+++ resolved
@@ -33,15 +33,11 @@
   "devDependencies": {
     "@types/node": "^14.14.7",
     "@types/orbit-db": "git+https://github.com/orbitdb/orbit-db-types.git",
-<<<<<<< HEAD
     "@typescript-eslint/eslint-plugin": "^4.22.0",
     "@types/jest": "^26.0.23",
     "ts-jest": "^26.5.6",
     "jest": "^26.6.3",
     "babel-jest": "^26.6.3",
-=======
-    "@typescript-eslint/eslint-plugin": "^4.23.0",
->>>>>>> 6319bb7b
     "prettier": "^2.1.1"
   },
   "dependencies": {
@@ -62,11 +58,8 @@
     "eslint-plugin-react-hooks": "^4.2.0",
     "events": "^3.2.0",
     "express": "^4.17.1",
-<<<<<<< HEAD
     "find-free-port": "^2.0.0",
     "http-server": "^0.12.3",
-=======
->>>>>>> 6319bb7b
     "ipfs": "0.52",
     "it-pipe": "^1.1.0",
     "libp2p": "^0.29.3",
