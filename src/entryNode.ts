--- conflicted
+++ resolved
@@ -41,11 +41,7 @@
   const peerIdRestored = await PeerId.createFromJSON(parsedId)
   const connectonsManager = new ConnectionsManager({
     port: 7788,
-<<<<<<< HEAD
     host: `${service1}.onion`,
-=======
-    host: `${service1.onionAddress}.onion`,
->>>>>>> a4ce7751
     agentHost: 'localhost',
     agentPort: 9050
   })
