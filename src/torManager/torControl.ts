--- conflicted
+++ resolved
@@ -50,11 +50,6 @@
       }
 
       this.connection = net.connect(params)
-<<<<<<< HEAD
-=======
-      log(this.connection)
-
->>>>>>> 6319bb7b
       this.connection.once('error', function (err: any) {
         log.error('error connecting')
         self.connection = null
@@ -176,13 +171,7 @@
     return this.sendCommand('DEL_ONION ' + request)
   }
 
-<<<<<<< HEAD
-  public async signal(signal: string): Promise<{ code: number; messages: string[] }> {
-    console.log('received signal')
-=======
   public async signal(signal: string): Promise<{ code: number, messages: string[] }> {
-    log('received signal')
->>>>>>> 6319bb7b
     return this.sendCommand('SIGNAL ' + signal)
   }
 
