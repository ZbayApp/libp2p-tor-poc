import * as child_process from 'child_process'
import * as fs from 'fs'
import path from 'path'
import { TorControl } from './torControl'
import { ZBAY_DIR_PATH } from '../constants'
import { sleep } from './../sleep'
import debug from 'debug'
const log = Object.assign(debug('waggle:tor'), {
  error: debug('waggle:tor:err')
})

interface IService {
  virtPort: number
  address: string
}
interface IConstructor {
  torPath: string
  options?: child_process.SpawnOptionsWithoutStdio
  appDataPath?: string
  controlPort?: number
}
export class Tor {
  process: child_process.ChildProcessWithoutNullStreams | any = null
  torPath: string
  options?: child_process.SpawnOptionsWithoutStdio
  services: Map<number, IService>
  torControl: TorControl
  appDataPath: string
  controlPort: number
  constructor({ torPath, options, appDataPath, controlPort }: IConstructor) {
    this.torPath = torPath
    this.options = options
    this.services = new Map()
    this.torControl = new TorControl({ port: controlPort })
    this.appDataPath = appDataPath
    this.controlPort = controlPort
  }

  public init = async (timeout = 80000): Promise<void> =>
    await new Promise(async (resolve, reject) => {
      if (this.process) {
        throw new Error('Already initialized')
      }

      if (process.platform !== 'win32') {
         await this.killHangingTorProcess()
      }

      const TorDataDirectory = path.join.apply(null, [this.appDataPath, 'TorDataDirectory'])
      const torrc = `ControlPort ${this.controlPort}\nDataDirectory ${TorDataDirectory}\nLog notice file ${this.appDataPath}/notices.log\nLog debug file ${this.appDataPath}/debug.log`
      //const torrc = `ControlPort ${this.controlPort}\nDataDirectory ${TorDataDirectory}`
      fs.writeFileSync(`${this.appDataPath}/torrc`, torrc, 'utf8')
      const settingsPath = `${this.appDataPath}/torrc`

      const TorPidPath = path.join.apply(null, [this.appDataPath || ZBAY_DIR_PATH, 'torPid.json'])

      this.process = child_process.spawn(this.torPath, ['-f', settingsPath], this.options)

      const a = async (retries: number, currentRetry: number, sleepTime: number) => {
        if (currentRetry < retries) {
          try {
            console.log('INITIALIZING TOR')
            await this.torControl.signal('HEARTBEAT')
            resolve()
          } catch (err) {
<<<<<<< HEAD
            log.error('error connecting')
=======
            console.log('ERROR CONNECTING TOR')
            console.log('TRYING AGAIN')
>>>>>>> 6bd0ba3c
            await sleep(sleepTime)
            await a(retries, currentRetry + 1, sleepTime)
          }
        } else {
          console.log('TOO MANY ATTEMPTS, TOR INITIALIZATION FAILED, CHECK IF TOR PROCESS IS NOT RUNNING ALREADY')
          reject()
        }
      }

      await a(20, 0, 1000)

      const newProcessPid = {
        pid: this.process.pid
      }

      const pidJson = JSON.stringify(newProcessPid)
      fs.writeFileSync(TorPidPath, pidJson)
      this.process.stdout.on('data', (data: Buffer) => {
        if (
          !data
            .toString()
            .includes(
              'Closed 1 streams for service [scrubbed].onion for reason resolve failed. Fetch status: No more HSDir available to query.'
            )
        ) {
          console.log(data.toString())
        }
      })
    })

  public async setSocksPort(port: number): Promise<void> {
    await this.torControl.setConf(`SocksPort="${port}"`)
  }

  public async setHttpTunnelPort(port: number): Promise<void> {
    await this.torControl.setConf(`HTTPTunnelPort="${port}"`)
  }

  public async addOnion({
    virtPort,
    targetPort,
    privKey
  }: {
    virtPort: number
    targetPort: number
    privKey: string
  }): Promise<string> {
    const status = await this.torControl.addOnion(
      `${privKey} Flags=Detach Port=${virtPort},127.0.0.1:${targetPort}`
    )
    const onionAddress = status.messages[0].replace('250-ServiceID=', '')
    this.services.set(virtPort, {
      virtPort,
      address: onionAddress
    })
    return onionAddress
  }

  public async deleteOnion(serviceId: string): Promise<void> {
    await this.torControl.delOnion(serviceId)
  }

  public async addNewService(
    virtPort: number,
    targetPort: number
  ): Promise<{ onionAddress: string; privateKey: string }> {
    const status = await this.torControl.addOnion(
      `NEW:BEST Flags=Detach Port=${virtPort},127.0.0.1:${targetPort}`
    )

    const onionAddress = status.messages[0].replace('250-ServiceID=', '')
    const privateKey = status.messages[1].replace('250-PrivateKey=', '')
    this.services.set(virtPort, {
      virtPort,
      address: onionAddress
    })
    return {
      onionAddress,
      privateKey
    }
  }

  public getServiceAddress = (port: number): string => {
    if (this.services.get(port).address) {
      return this.services.get(port).address
    }
    throw new Error('cannot get service addres')
  }

  private readonly killHangingTorProcess = async (): Promise<void> => {
    return await new Promise(async (resolve, reject) => {
      const timeout = setTimeout(() => {
        reject('ERROR: Cannot kill hanging tor process, kill it manually and restart app')
      }, 30_000)
      const TorPidPath = path.join.apply(null, [this.appDataPath || ZBAY_DIR_PATH, 'torPid.json'])
      fs.access(TorPidPath, fs.constants.F_OK, async err => {
        if (err) {
          log('INFO: Cannot find old tor pid file, probably it is the first launch of Zbay')
          resolve()
        }
        const file: unknown = fs.readFileSync(TorPidPath)
        const oldProcessPid = JSON.parse(file as string).pid

        let isAlive = true

        while (isAlive) {
          await sleep()
          try {
            log(`INFO: trying to kill tor on port ${oldProcessPid}`)
            log(process.kill(oldProcessPid, 'SIGTERM'))
          } catch (e) {
            log(e)
            clearTimeout(timeout)
            log(`SUCCESS: Killed old tor process hanging on port ${oldProcessPid}`)
            isAlive = false
            resolve()
          }
        }
      })
    })
  }

  public kill = async (): Promise<void> =>
    await new Promise((resolve, reject) => {
      if (this.process === null) {
        reject('Process is not initalized.')
      }
      this.process?.on('close', () => {
        resolve()
      })
      this.process?.kill()
    })
}<|MERGE_RESOLUTION|>--- conflicted
+++ resolved
@@ -63,12 +63,7 @@
             await this.torControl.signal('HEARTBEAT')
             resolve()
           } catch (err) {
-<<<<<<< HEAD
             log.error('error connecting')
-=======
-            console.log('ERROR CONNECTING TOR')
-            console.log('TRYING AGAIN')
->>>>>>> 6bd0ba3c
             await sleep(sleepTime)
             await a(retries, currentRetry + 1, sleepTime)
           }
