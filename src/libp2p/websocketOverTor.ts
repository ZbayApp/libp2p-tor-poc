--- conflicted
+++ resolved
@@ -43,12 +43,6 @@
     let socket
     let maConn
     try {
-<<<<<<< HEAD
-      const socket = await this._connect(ma, { websocket: this._websocketOpts, ...options, localAddr: this.localAddress })
-      const maConn = toConnection(socket, { remoteAddr: ma, signal: options.signal })
-      log('new outbound connection %s', maConn.remoteAddr)
-
-=======
       socket = await this._connect(ma, { websocket: this._websocketOpts, ...options, localAddr: this.localAddress  })
     } catch (e) {
       log('error connecting to %s. Details: %s', ma, e.message)
@@ -63,16 +57,11 @@
     }
       
     try {
->>>>>>> 7c954e94
       conn = await this._upgrader.upgradeOutbound(maConn)
       log('outbound connection %s upgraded', maConn.remoteAddr)
       return conn
     } catch (e) {
-<<<<<<< HEAD
-      // console.log('error with peer redialing')
-=======
       log('error upgrading outbound connection %s. Details: %s', maConn.remoteAddr, e.message)
->>>>>>> 7c954e94
     }
   }
 
