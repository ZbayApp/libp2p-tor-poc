--- conflicted
+++ resolved
@@ -19,10 +19,6 @@
 import CustomLibp2p, { Libp2pType } from './customLibp2p'
 import { Tor } from '../torManager'
 import { CertificateRegistration } from '../registration'
-<<<<<<< HEAD
-=======
-// import { createUserCsr } from '@zbayapp/identity'
->>>>>>> 3f890c01
 import { EventTypesResponse } from '../socket/constantsReponse'
 
 const log = Object.assign(debug('waggle:conn'), {
