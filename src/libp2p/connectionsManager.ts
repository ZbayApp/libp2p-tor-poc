import Libp2p from 'libp2p'
import { SocksProxyAgent } from 'socks-proxy-agent'
import Mplex from 'libp2p-mplex'
import { NOISE } from 'libp2p-noise'
import KademliaDHT from 'libp2p-kad-dht'
import Gossipsub from 'libp2p-gossipsub'
import PeerId from 'peer-id'
import WebsocketsOverTor from './websocketOverTor'
import Multiaddr from 'multiaddr'
import Bootstrap from 'libp2p-bootstrap'
import multihashing from 'multihashing-async'
import { Storage } from '../storage'
import { createPaths, fetchAbsolute } from '../utils'
import { ZBAY_DIR_PATH } from '../constants'
import fs from 'fs'
import path from 'path'
import { IChannelInfo } from '../storage/storage'
<<<<<<< HEAD
import fetch from 'node-fetch';
import debug from 'debug'
const log = Object.assign(debug('waggle:libp2p'), {
  error: debug('waggle:libp2p:err')
})

=======
import fetch from 'node-fetch'
>>>>>>> d0079837

interface IOptions {
  env: {
    appDataPath: string
  }
}
interface IConstructor {
  host: string
  port: number
  agentPort: number
  agentHost: string
  options?: {
    env: {
      appDataPath: string
    }
  }
  io: any
}
interface IBasicMessage {
  id: string
  type: number
  signature: string
  createdAt: number
  r: number
  message: string
  typeIndicator: number
}

interface ILibp2pStatus {
  address: string
  peerId: string
}

export class ConnectionsManager {
  host: string
  port: number
  agentHost: string
  agentPort: number
  socksProxyAgent: any
  libp2p: null | Libp2p
  localAddress: string | null
  storage: Storage
  options: IOptions
  zbayDir: string
  io: any
  peerId: PeerId
  trackerApi: any

  constructor({ host, port, agentHost, agentPort, options, io }: IConstructor) {
    this.host = host
    this.port = port
    this.io = io
    this.agentPort = agentPort
    this.agentHost = agentHost
    this.localAddress = null
    this.options = options
    this.zbayDir = options?.env.appDataPath || ZBAY_DIR_PATH
    this.storage = new Storage(this.zbayDir, this.io)
    this.peerId = null
    this.trackerApi = fetchAbsolute(fetch)('http://okmlac2qjgo2577dkyhpisceua2phwxhdybw4pssortdop6ddycntsyd.onion:7788')

    process.on('unhandledRejection', error => {
      log.error(error)
      throw error
    })
    process.on('SIGINT', function() {
      log('\nGracefully shutting down from SIGINT (Ctrl-C)')
      process.exit(0)
    })
  }

  private readonly createAgent = () => {
    this.socksProxyAgent = new SocksProxyAgent({ port: this.agentPort, host: this.agentHost })
  }

  private readonly getPeerId = async (): Promise<PeerId> => {
    let peerId
    const peerIdKeyPath = path.join(this.zbayDir, 'peerIdKey')
    if (!fs.existsSync(peerIdKeyPath)) {
      createPaths([this.zbayDir])
      peerId = await PeerId.create()
      fs.writeFileSync(peerIdKeyPath, peerId.toJSON().privKey)
    } else {
      const peerIdKey = fs.readFileSync(peerIdKeyPath, { encoding: 'utf8' })
      peerId = PeerId.createFromPrivKey(peerIdKey)
    }
    return peerId
  }

  private readonly getInitialPeers = async (): Promise<string[]> => {
    const options = {
      method: 'GET',
      agent: () => {
        return this.socksProxyAgent
      }
    }
    const response = await this.trackerApi('/peers', options)
    return response.json()
  }

  private readonly registerPeer = async (address: string): Promise<void> => {
    const options = {
      method: 'POST',
      body: JSON.stringify({ address: address }),
      headers: { 'Content-Type': 'application/json' },
      agent: () => {
        return this.socksProxyAgent
      }
    }
    await this.trackerApi('/register', options)
  }

  public initializeNode = async (staticPeerId?: PeerId): Promise<ILibp2pStatus> => {
    if (!staticPeerId) {
      this.peerId = await this.getPeerId()
    } else {
      this.peerId = staticPeerId
    }
    this.createAgent()

    const listenAddrs = [`/dns4/${this.host}/tcp/${this.port}/ws`]
    this.localAddress = `${listenAddrs}/p2p/${this.peerId.toB58String()}`
    log('local address:', this.localAddress)

    // TODO: Uncomment when we're ready to use tracker (so e.g when it runs on aws):
    // try {
    //   await this.registerPeer(this.localAddress)
    // } catch (e) {
    //   log.error('Couldn\'t register peer. Probably tracker is offline. Error:', e)
    //   throw 'Couldn\'t register peer'
    // }
    // try {
    //   const bootstrapMultiaddrs = await this.getInitialPeers()
    // } catch (e) {
    //   log.error('Couldn\'t retrieve initial peers from tracker. Error:', e)
    //   throw 'Couldn\'t get initial peers'
    // }
    const bootstrapMultiaddrs = [
      '/dns4/2lmfmbj4ql56d55lmv7cdrhdlhls62xa4p6lzy6kymxuzjlny3vnwyqd.onion/tcp/7788/ws/p2p/Qmak8HeMad8X1HGBmz2QmHfiidvGnhu6w6ugMKtx8TFc85'
    ]
    log('bootstrapMultiaddrs:', bootstrapMultiaddrs)

    this.libp2p = await this.createBootstrapNode({
      peerId: this.peerId,
      listenAddrs,
      agent: this.socksProxyAgent,
      localAddr: this.localAddress,
      bootstrapMultiaddrsList: bootstrapMultiaddrs
    })
    this.libp2p.connectionManager.on('peer:connect', async connection => {
      log('Connected to', connection.remotePeer.toB58String())
    })
    this.libp2p.connectionManager.on('peer:discovery', peer => {
      log(peer, 'peer discovery')
    })
    this.libp2p.connectionManager.on('peer:disconnect', connection => {
      log('Disconnected from', connection.remotePeer.toB58String())
    })

    return {
      address: this.localAddress,
      peerId: this.peerId.toB58String()
    }
  }

  public subscribeForTopic = async (channelData: IChannelInfo) => {
    await this.storage.subscribeForChannel(channelData.address, channelData)
  }

  public initStorage = async () => {
    await this.storage.init(this.libp2p, this.peerId)
  }

  public updateChannels = async () => {
    await this.storage.updateChannels()
  }

  public loadAllMessages = (channelAddress: string) => {
    this.storage.loadAllChannelMessages(channelAddress)
  }

  public connectToNetwork = async (target: string) => {
    log(`Attempting to dial ${target}`)
    await this.libp2p.dial(target, {
      localAddr: this.localAddress,
      remoteAddr: new Multiaddr(target)
    })
  }

  public createOnionPeerId = async (peerId: string) => {
    const key = new TextEncoder().encode(`onion${peerId.substring(0, 10)}`)
    const digest = await multihashing(key, 'sha2-256')
    return digest
  }

  public sendMessage = async (
    channelAddress: string,
    messagePayload: IBasicMessage
  ): Promise<void> => {
    const { id, type, signature, r, createdAt, message, typeIndicator } = messagePayload
    const messageToSend = {
      id,
      type,
      signature,
      createdAt,
      r,
      message,
      typeIndicator,
      channelId: channelAddress
    }
    await this.storage.sendMessage(channelAddress, messageToSend)
  }

  public initializeData = async () => {
    await this.storage.loadInitChannels()
  }

  // DMs

  public addUser = async (
    publicKey: string,
    halfKey: string
  ): Promise<void> => {
    console.log(`CONNECTIONS MANAGER: addUser - publicKey ${publicKey} and halfKey ${halfKey}`)
    await this.storage.addUser(publicKey, halfKey)
  }

  public initializeConversation = async (
    address: string,
    encryptedPhrase: string
  ): Promise<void> => {
    console.log(`INSIDE WAGGLE: ${encryptedPhrase}`)
    await this.storage.initializeConversation(address, encryptedPhrase)
  }

  public getAvailableUsers = async (): Promise<void> => {
    await this.storage.getAvailableUsers()
  }

  public getPrivateConversations = async (): Promise<void> => {
    await this.storage.getPrivateConversations()
  }

  public sendDirectMessage = async (
    channelAddress: string,
    messagePayload: IBasicMessage
  ): Promise<void> => {
    const { id, type, signature, r, createdAt, message, typeIndicator } = messagePayload
    const messageToSend = {
      id,
      type,
      signature,
      createdAt,
      r,
      message,
      typeIndicator,
      channelId: channelAddress
    }
    await this.storage.sendDirectMessage(channelAddress, messagePayload)
  }

  public subscribeForDirectMessageThread = async (address): Promise<void> => {
    await this.storage.subscribeForDirectMessageThread(address)
  }

  private readonly createBootstrapNode = async ({
    peerId,
    listenAddrs,
    agent,
    localAddr,
    bootstrapMultiaddrsList
  }): Promise<Libp2p> => {
    return Libp2p.create({
      peerId,
      addresses: {
        listen: listenAddrs
      },
      modules: {
        transport: [WebsocketsOverTor],
        peerDiscovery: [Bootstrap],
        streamMuxer: [Mplex],
        connEncryption: [NOISE],
        dht: KademliaDHT,
        pubsub: Gossipsub
      },
      config: {
        peerDiscovery: {
          [Bootstrap.tag]: {
            enabled: true,
            list: bootstrapMultiaddrsList // provide array of multiaddrs
          }
        },
        relay: {
          enabled: true,
          hop: {
            enabled: true,
            active: false
          }
        },
        dht: {
          enabled: true,
          randomWalk: {
            enabled: true
          }
        },
        transport: {
          WebsocketsOverTor: {
            websocket: {
              agent
            },
            localAddr
          }
        }
      }
    })
  }
}<|MERGE_RESOLUTION|>--- conflicted
+++ resolved
@@ -15,16 +15,11 @@
 import fs from 'fs'
 import path from 'path'
 import { IChannelInfo } from '../storage/storage'
-<<<<<<< HEAD
 import fetch from 'node-fetch';
 import debug from 'debug'
 const log = Object.assign(debug('waggle:libp2p'), {
   error: debug('waggle:libp2p:err')
 })
-
-=======
-import fetch from 'node-fetch'
->>>>>>> d0079837
 
 interface IOptions {
   env: {
