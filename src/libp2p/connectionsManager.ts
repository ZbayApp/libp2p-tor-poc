import { SocksProxyAgent } from 'socks-proxy-agent'
import Mplex from 'libp2p-mplex'
import { NOISE } from 'libp2p-noise'
import KademliaDHT from 'libp2p-kad-dht'
import Gossipsub from 'libp2p-gossipsub'
import PeerId from 'peer-id'
import WebsocketsOverTor from './websocketOverTor'
import Multiaddr from 'multiaddr'
import Bootstrap from 'libp2p-bootstrap'
import multihashing from 'multihashing-async'
import { Storage } from '../storage'
import { createPaths, fetchAbsolute } from '../utils'
import { ZBAY_DIR_PATH } from '../constants'
import fs from 'fs'
import path from 'path'
import { IChannelInfo } from '../storage/storage'
import fetch from 'node-fetch'
import debug from 'debug'
import CustomLibp2p from './customLibp2p'
const log = Object.assign(debug('waggle:conn'), {
  error: debug('waggle:conn:err')
})

interface IOptions {
  env?: {
    appDataPath: string
  },
  bootstrapMultiaddrs?: Array<string>
}
interface IConstructor {
  host: string
  port: number
  agentPort: number
  agentHost: string
  options?: IOptions
  io: any
}
interface IBasicMessage {
  id: string
  type: number
  signature: string
  createdAt: number
  r: number
  message: string
  typeIndicator: number
}

interface ILibp2pStatus {
  address: string
  peerId: string
}

export class ConnectionsManager {
  host: string
  port: number
  agentHost: string
  agentPort: number
  socksProxyAgent: any
  libp2p: null | CustomLibp2p
  localAddress: string | null
  storage: Storage
  options: IOptions
  zbayDir: string
  io: any
  peerId: PeerId
  bootstrapMultiaddrs: Array<string>
  trackerApi: any

  constructor({ host, port, agentHost, agentPort, options, io }: IConstructor) {
    this.host = host
    this.port = port
    this.io = io
    this.agentPort = agentPort
    this.agentHost = agentHost
    this.localAddress = null
    this.options = options
    this.zbayDir = options?.env?.appDataPath || ZBAY_DIR_PATH
    this.storage = new Storage(this.zbayDir, this.io)
    this.peerId = null
<<<<<<< HEAD
    this.trackerApi = fetchAbsolute(fetch)(
      'http://okmlac2qjgo2577dkyhpisceua2phwxhdybw4pssortdop6ddycntsyd.onion:7788'
    )
=======
    this.bootstrapMultiaddrs = options?.bootstrapMultiaddrs || this.defaultBootstrapMultiaddrs()
    this.trackerApi = fetchAbsolute(fetch)('http://okmlac2qjgo2577dkyhpisceua2phwxhdybw4pssortdop6ddycntsyd.onion:7788')
>>>>>>> 03ec667a

    process.on('unhandledRejection', error => {
      console.error(error)
      throw new Error()
    })
    process.on('SIGINT', function () {
      console.log('\nGracefully shutting down from SIGINT (Ctrl-C)')
      process.exit(0)
    })
  }

  private readonly createAgent = () => {
    this.socksProxyAgent = new SocksProxyAgent({ port: this.agentPort, host: this.agentHost })
  }

  private readonly defaultBootstrapMultiaddrs = () => {
    return [
      '/dns4/2lmfmbj4ql56d55lmv7cdrhdlhls62xa4p6lzy6kymxuzjlny3vnwyqd.onion/tcp/7788/ws/p2p/Qmak8HeMad8X1HGBmz2QmHfiidvGnhu6w6ugMKtx8TFc85',
    ]
  }

  private readonly getPeerId = async (): Promise<PeerId> => {
    let peerId
    const peerIdKeyPath = path.join(this.zbayDir, 'peerIdKey')
    if (!fs.existsSync(peerIdKeyPath)) {
      createPaths([this.zbayDir])
      peerId = await PeerId.create()
      fs.writeFileSync(peerIdKeyPath, peerId.toJSON().privKey)
    } else {
      const peerIdKey = fs.readFileSync(peerIdKeyPath, { encoding: 'utf8' })
      peerId = PeerId.createFromPrivKey(peerIdKey)
    }
    return peerId
  }

  // private readonly getInitialPeers = async (): Promise<string[]> => {
  //   const options = {
  //     method: 'GET',
  //     agent: () => {
  //       return this.socksProxyAgent
  //     }
  //   }
  //   const response = await this.trackerApi('/peers', options)
  //   return response.json()
  // }

  // private readonly registerPeer = async (address: string): Promise<void> => {
  //   const options = {
  //     method: 'POST',
  //     body: JSON.stringify({ address: address }),
  //     headers: { 'Content-Type': 'application/json' },
  //     agent: () => {
  //       return this.socksProxyAgent
  //     }
  //   }
  //   await this.trackerApi('/register', options)
  // }

  public initializeNode = async (staticPeerId?: PeerId): Promise<ILibp2pStatus> => {
    if (!staticPeerId) {
      this.peerId = await this.getPeerId()
    } else {
      this.peerId = staticPeerId
    }
    this.createAgent()

    const listenAddrs = [`/dns4/${this.host}/tcp/${this.port}/ws`]
<<<<<<< HEAD
    this.localAddress = `${listenAddrs[0]}/p2p/${this.peerId.toB58String()}`
    log('local address:', this.localAddress)

    // TODO: Uncomment when we're ready to use tracker (so e.g when it runs on aws):
    // try {
    //   await this.registerPeer(this.localAddress)
    // } catch (e) {
    //   log.error('Couldn\'t register peer. Probably tracker is offline. Error:', e)
    //   throw 'Couldn\'t register peer'
    // }
    // try {
    //   const bootstrapMultiaddrs = await this.getInitialPeers()
    // } catch (e) {
    //   log.error('Couldn\'t retrieve initial peers from tracker. Error:', e)
    //   throw 'Couldn\'t get initial peers'
    // }
    const bootstrapMultiaddrs = [
      '/dns4/2lmfmbj4ql56d55lmv7cdrhdlhls62xa4p6lzy6kymxuzjlny3vnwyqd.onion/tcp/7788/ws/p2p/Qmak8HeMad8X1HGBmz2QmHfiidvGnhu6w6ugMKtx8TFc85'
    ]
    log('bootstrapMultiaddrs:', bootstrapMultiaddrs)
=======
    this.localAddress = `${listenAddrs}/p2p/${this.peerId.toB58String()}`
    console.log('local address:', this.localAddress)
    console.log('bootstrapMultiaddrs:', this.bootstrapMultiaddrs)
>>>>>>> 03ec667a

    this.libp2p = await this.createBootstrapNode({
      peerId: this.peerId,
      listenAddrs,
      agent: this.socksProxyAgent,
      localAddr: this.localAddress,
      bootstrapMultiaddrsList: this.bootstrapMultiaddrs
    })
    this.libp2p.connectionManager.on('peer:connect', async connection => {
      log('Connected to', connection.remotePeer.toB58String())
    })
    this.libp2p.on('peer:discovery', (peer: PeerId) => {
      log(`Discovered ${peer.toB58String()}`)
    })
    this.libp2p.connectionManager.on('peer:disconnect', connection => {
      log('Disconnected from', connection.remotePeer.toB58String())
    })

    return {
      address: this.localAddress,
      peerId: this.peerId.toB58String()
    }
  }

  public stopLibp2p = async () => {
    await this.libp2p.stop()
  }

  public subscribeForTopic = async (channelData: IChannelInfo) => {
    await this.storage.subscribeForChannel(channelData.address, channelData)
  }

  public initStorage = async () => {
    await this.storage.init(this.libp2p, this.peerId)
  }

  public closeStorage = async () => {
    await this.storage.stopOrbitDb()
  }

  public updateChannels = async () => {
    await this.storage.updateChannels()
  }

  public loadAllMessages = (channelAddress: string) => {
    this.storage.loadAllChannelMessages(channelAddress)
  }

  public connectToNetwork = async (target: string) => {
    log(`Attempting to dial ${target}`)
    await this.libp2p.dial(target, {
      localAddr: this.localAddress,
      remoteAddr: new Multiaddr(target)
    })
  }

  public createOnionPeerId = async (peerId: string) => {
    const key = new TextEncoder().encode(`onion${peerId.substring(0, 10)}`)
    const digest = await multihashing(key, 'sha2-256')
    return digest
  }

  public sendMessage = async (
    channelAddress: string,
    messagePayload: IBasicMessage
  ): Promise<void> => {
    const { id, type, signature, r, createdAt, message, typeIndicator } = messagePayload
    const messageToSend = {
      id,
      type,
      signature,
      createdAt,
      r,
      message,
      typeIndicator,
      channelId: channelAddress
    }
    await this.storage.sendMessage(channelAddress, messageToSend)
  }

  public initializeData = async () => {
    await this.storage.loadInitChannels()
  }

  // DMs

  public addUser = async (
    publicKey: string,
    halfKey: string
  ): Promise<void> => {
    log(`CONNECTIONS MANAGER: addUser - publicKey ${publicKey} and halfKey ${halfKey}`)
    await this.storage.addUser(publicKey, halfKey)
  }

  public initializeConversation = async (
    address: string,
    encryptedPhrase: string
  ): Promise<void> => {
    log(`INSIDE WAGGLE: ${encryptedPhrase}`)
    await this.storage.initializeConversation(address, encryptedPhrase)
  }

  public getAvailableUsers = async (): Promise<void> => {
    await this.storage.getAvailableUsers()
  }

  public getPrivateConversations = async (): Promise<void> => {
    await this.storage.getPrivateConversations()
  }

  public sendDirectMessage = async (
    channelAddress: string,
    messagePayload: string
  ): Promise<void> => {
    await this.storage.sendDirectMessage(channelAddress, messagePayload)
  }

  public subscribeForDirectMessageThread = async (address): Promise<void> => {
    await this.storage.subscribeForDirectMessageThread(address)
  }

  public subscribeForAllConversations = async (conversations: string[]): Promise<void> => {
    await this.storage.subscribeForAllConversations(conversations)
  }

  private readonly createBootstrapNode = async ({
    peerId,
    listenAddrs,
    agent,
    localAddr,
    bootstrapMultiaddrsList
  }): Promise<CustomLibp2p> => {
    return new CustomLibp2p({
      peerId,
      addresses: {
        listen: listenAddrs
      },
      modules: {
        transport: [WebsocketsOverTor],
        peerDiscovery: [Bootstrap],
        streamMuxer: [Mplex],
        connEncryption: [NOISE],
        dht: KademliaDHT,
        pubsub: Gossipsub
      },
      config: {
        peerDiscovery: {
          [Bootstrap.tag]: {
            enabled: true,
<<<<<<< HEAD
            list: bootstrapMultiaddrsList // provide array of multiaddrs,
          }
=======
            list: bootstrapMultiaddrsList // provide array of multiaddrs
          },
          autoDial: true
>>>>>>> 03ec667a
        },
        relay: {
          enabled: true,
          hop: {
            enabled: true,
            active: false
          }
        },
        dht: {
          enabled: true,
          randomWalk: {
            enabled: true
          }
        },
        transport: {
          WebsocketsOverTor: {
            websocket: {
              agent
            },
            localAddr
          }
        }
      }
    })
  }
}<|MERGE_RESOLUTION|>--- conflicted
+++ resolved
@@ -24,8 +24,8 @@
 interface IOptions {
   env?: {
     appDataPath: string
-  },
-  bootstrapMultiaddrs?: Array<string>
+  }
+  bootstrapMultiaddrs?: string[]
 }
 interface IConstructor {
   host: string
@@ -63,7 +63,7 @@
   zbayDir: string
   io: any
   peerId: PeerId
-  bootstrapMultiaddrs: Array<string>
+  bootstrapMultiaddrs: string[]
   trackerApi: any
 
   constructor({ host, port, agentHost, agentPort, options, io }: IConstructor) {
@@ -77,21 +77,15 @@
     this.zbayDir = options?.env?.appDataPath || ZBAY_DIR_PATH
     this.storage = new Storage(this.zbayDir, this.io)
     this.peerId = null
-<<<<<<< HEAD
-    this.trackerApi = fetchAbsolute(fetch)(
-      'http://okmlac2qjgo2577dkyhpisceua2phwxhdybw4pssortdop6ddycntsyd.onion:7788'
-    )
-=======
     this.bootstrapMultiaddrs = options?.bootstrapMultiaddrs || this.defaultBootstrapMultiaddrs()
     this.trackerApi = fetchAbsolute(fetch)('http://okmlac2qjgo2577dkyhpisceua2phwxhdybw4pssortdop6ddycntsyd.onion:7788')
->>>>>>> 03ec667a
 
     process.on('unhandledRejection', error => {
       console.error(error)
       throw new Error()
     })
     process.on('SIGINT', function () {
-      console.log('\nGracefully shutting down from SIGINT (Ctrl-C)')
+      log('\nGracefully shutting down from SIGINT (Ctrl-C)')
       process.exit(0)
     })
   }
@@ -102,7 +96,7 @@
 
   private readonly defaultBootstrapMultiaddrs = () => {
     return [
-      '/dns4/2lmfmbj4ql56d55lmv7cdrhdlhls62xa4p6lzy6kymxuzjlny3vnwyqd.onion/tcp/7788/ws/p2p/Qmak8HeMad8X1HGBmz2QmHfiidvGnhu6w6ugMKtx8TFc85',
+      '/dns4/2lmfmbj4ql56d55lmv7cdrhdlhls62xa4p6lzy6kymxuzjlny3vnwyqd.onion/tcp/7788/ws/p2p/Qmak8HeMad8X1HGBmz2QmHfiidvGnhu6w6ugMKtx8TFc85'
     ]
   }
 
@@ -151,37 +145,14 @@
     }
     this.createAgent()
 
-    const listenAddrs = [`/dns4/${this.host}/tcp/${this.port}/ws`]
-<<<<<<< HEAD
-    this.localAddress = `${listenAddrs[0]}/p2p/${this.peerId.toB58String()}`
+    const listenAddrs = `/dns4/${this.host}/tcp/${this.port}/ws`
+    this.localAddress = `${listenAddrs}/p2p/${this.peerId.toB58String()}`
     log('local address:', this.localAddress)
-
-    // TODO: Uncomment when we're ready to use tracker (so e.g when it runs on aws):
-    // try {
-    //   await this.registerPeer(this.localAddress)
-    // } catch (e) {
-    //   log.error('Couldn\'t register peer. Probably tracker is offline. Error:', e)
-    //   throw 'Couldn\'t register peer'
-    // }
-    // try {
-    //   const bootstrapMultiaddrs = await this.getInitialPeers()
-    // } catch (e) {
-    //   log.error('Couldn\'t retrieve initial peers from tracker. Error:', e)
-    //   throw 'Couldn\'t get initial peers'
-    // }
-    const bootstrapMultiaddrs = [
-      '/dns4/2lmfmbj4ql56d55lmv7cdrhdlhls62xa4p6lzy6kymxuzjlny3vnwyqd.onion/tcp/7788/ws/p2p/Qmak8HeMad8X1HGBmz2QmHfiidvGnhu6w6ugMKtx8TFc85'
-    ]
-    log('bootstrapMultiaddrs:', bootstrapMultiaddrs)
-=======
-    this.localAddress = `${listenAddrs}/p2p/${this.peerId.toB58String()}`
-    console.log('local address:', this.localAddress)
-    console.log('bootstrapMultiaddrs:', this.bootstrapMultiaddrs)
->>>>>>> 03ec667a
+    log('bootstrapMultiaddrs:', this.bootstrapMultiaddrs)
 
     this.libp2p = await this.createBootstrapNode({
       peerId: this.peerId,
-      listenAddrs,
+      listenAddrs: [listenAddrs],
       agent: this.socksProxyAgent,
       localAddr: this.localAddress,
       bootstrapMultiaddrsList: this.bootstrapMultiaddrs
@@ -327,14 +298,9 @@
         peerDiscovery: {
           [Bootstrap.tag]: {
             enabled: true,
-<<<<<<< HEAD
-            list: bootstrapMultiaddrsList // provide array of multiaddrs,
-          }
-=======
             list: bootstrapMultiaddrsList // provide array of multiaddrs
           },
           autoDial: true
->>>>>>> 03ec667a
         },
         relay: {
           enabled: true,
