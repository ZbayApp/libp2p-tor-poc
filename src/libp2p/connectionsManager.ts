--- conflicted
+++ resolved
@@ -21,42 +21,6 @@
   error: debug('waggle:conn:err')
 })
 
-<<<<<<< HEAD
-=======
-class ConnectionsManagerOptions {
-  env: {
-    appDataPath?: string
-  } = {}
-
-  bootstrapMultiaddrs: string[] = []
-  createPaths: boolean = true
-  isWaggleMobileMode: boolean = true
-}
-
-interface IConstructor {
-  host: string
-  port: number
-  agentPort: number
-  agentHost: string
-  options?: Partial<ConnectionsManagerOptions>
-  io: any
-}
-interface IBasicMessage {
-  id: string
-  type: number
-  signature: string
-  createdAt: number
-  r: number
-  message: string
-  typeIndicator: number
-}
-
-interface ILibp2pStatus {
-  address: string
-  peerId: string
-}
-
->>>>>>> 9dbd5fad
 export class ConnectionsManager {
   host: string
   port: number
