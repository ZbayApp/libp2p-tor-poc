--- conflicted
+++ resolved
@@ -25,17 +25,12 @@
 })
 
 afterEach(async () => {
-<<<<<<< HEAD
-  storage && await storage.stopOrbitDb()
-  tmpDir.removeCallback()
-=======
-  tmpDir.removeCallback()
   try {
     storage && await storage.stopOrbitDb()
   } catch (e) {
     console.error(e)
   }
->>>>>>> 4a1c0bfa
+  tmpDir.removeCallback()
 })
 
 describe('Storage', () => {
