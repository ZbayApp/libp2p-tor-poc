import IPFS from 'ipfs'
import os from 'os'
import path from 'path'
import { Config } from '../constants'
import { createPaths } from '../utils'
import OrbitDB from 'orbit-db'
import KeyValueStore from 'orbit-db-kvstore'
import EventStore from 'orbit-db-eventstore'
import PeerId from 'peer-id'
import { message as socketMessage } from '../socket/events/message'
import { loadAllMessages } from '../socket/events/allMessages'

export interface IMessage {
  id: string
  type: number
  typeIndicator: number
  message: string
  createdAt: number
  r: number
  channelId: string
  signature: string
}

interface IRepo {
  db: EventStore<IMessage>
}

interface IZbayChannel {
  orbitAddress: string
  name: string
}

export class Storage {
  private ipfs: IPFS.IPFS
  private orbitdb: OrbitDB
  private channels: KeyValueStore<IZbayChannel>
  public repos: Map<String, IRepo> = new Map()

  public async init(libp2p: any, peerID: PeerId): Promise<void> {
    const ipfsRepoPath = path.join(os.homedir(), Config.ZBAY_DIR, 'ZbayChannels')
    const orbitDbDir = path.join(os.homedir(), Config.ZBAY_DIR, 'OrbitDB')
    createPaths([ipfsRepoPath, orbitDbDir])
    this.ipfs = await IPFS.create({
      libp2p: () => libp2p,
      preload: { enabled: false },
      repo: ipfsRepoPath,
      EXPERIMENTAL: {
        ipnsPubsub: true
      },
      // @ts-ignore
      privateKey: peerID.toJSON().privKey 
    })

    this.orbitdb = await OrbitDB.createInstance(this.ipfs, {directory: orbitDbDir})
    await this.createDbForChannels()
    await this.subscribeForAllChannels() 
  }

  private async createDbForChannels() {
    this.channels = await this.orbitdb.keyvalue<IZbayChannel>('zbay-public-channels', {
      accessController: {
        write: ['*']
      },
      replicate: true
    })
    this.logEvents(this.channels)
    await this.channels.load()
  }

  async subscribeForAllChannels() {
    for (const channelData of Object.values(this.channels.all)) {
      if (!this.repos.has(channelData.name)) {
        await this.createChannel(channelData.name)
      }
    }
  }

  public async subscribeForChannel(channelAddress: string, io: any): Promise<void> {
    if (this.repos.has(channelAddress)) return

    console.log('Subscribing to channel', channelAddress)
    const db = await this.createChannel(channelAddress)

    db.events.on('write', (_address, entry) => {
      socketMessage(io, { message: entry.payload.value, channelAddress })
    })
    db.events.on('replicated', () => {
      const all = db
        .iterator({ limit: -1 })
        .collect()
        .map(e => e.payload.value)
      loadAllMessages(io, all, channelAddress)
    })
    const all = db
      .iterator({ limit: -1 })
      .collect()
      .map(e => e.payload.value)
    loadAllMessages(io, all, channelAddress)
    console.log('Subscribtion to channel ready', channelAddress)
  }

  public async sendMessage(channelAddress: string, io: any, message: IMessage) {
    await this.subscribeForChannel(channelAddress, io)
    const db = this.repos.get(channelAddress).db
    await db.load()
    await db.add(message)
  }

  private async createChannel(repoName: string): Promise<EventStore<IMessage>> {
    const channel = this.channels.get(repoName)
    let db: EventStore<IMessage>
    if (channel) {
      db = await this.orbitdb.log<IMessage>(channel.orbitAddress)
      await db.load()
    } else {
      db = await this.orbitdb.log<IMessage>(`zbay.channels.${repoName}`, {
        accessController: {
          write: ['*']
        }
      })
      await this.channels.put(repoName, {
        orbitAddress: `/orbitdb/${db.address.root}/${db.address.path}`,
        name: repoName
      })
      console.log(`Created channel ${repoName}`)
    }
    db.events.on('replicated', () => {
      console.log(`log ${db.address.root} replicated`,)
    })
    this.repos.set(repoName, { db })
    return db
  }
<<<<<<< HEAD

  private createPaths(paths: string[]) {
    for (const path of paths) {
      if (!fs.existsSync(path)) {
        fs.mkdirSync(path, { recursive: true })
      }
    }
  }

  private logEvents(db) {
    console.log('Replication status', db.replicationStatus)

    db.events.on('write', (_address, entry) => {
      console.log('Replication status', db.replicationStatus)
      console.log('Event WRITE: ', _address, entry)
    })

    db.events.on('replicate.progress', (address, hash, entry, progress, have) => {
      console.log('Event REPLICATE.PROGRESS: ', address)
    })

    db.events.on('replicate', (address) => {
      console.log('Event REPLICATE (before): ', address)
    })

    db.events.on('replicated', async (address) => {
      console.log('* Event REPLICATED (after): ', address)
      console.log('* Replication status', db.replicationStatus)
      await this.subscribeForAllChannels()
    })

    db.events.on('peer.exchanged', (peer, address, heads) => {
      console.log('Event PEER.EXCHANGED')
    })

    db.events.on('peer', (peer) => {
      console.log('Event PEER: ', peer)
    })

    db.events.on('load.progress', (address, hash, entry, progress, total) => {
      console.log(`Event LOAD.PROGRESS ===> ${progress}/${total}`)
    })
  }
=======
>>>>>>> a6a783a4
}<|MERGE_RESOLUTION|>--- conflicted
+++ resolved
@@ -1,7 +1,6 @@
 import IPFS from 'ipfs'
-import os from 'os'
 import path from 'path'
-import { Config } from '../constants'
+import { ZBAY_DIR_PATH } from '../constants'
 import { createPaths } from '../utils'
 import OrbitDB from 'orbit-db'
 import KeyValueStore from 'orbit-db-kvstore'
@@ -37,8 +36,8 @@
   public repos: Map<String, IRepo> = new Map()
 
   public async init(libp2p: any, peerID: PeerId): Promise<void> {
-    const ipfsRepoPath = path.join(os.homedir(), Config.ZBAY_DIR, 'ZbayChannels')
-    const orbitDbDir = path.join(os.homedir(), Config.ZBAY_DIR, 'OrbitDB')
+    const ipfsRepoPath = path.join(ZBAY_DIR_PATH, 'ZbayChannels')
+    const orbitDbDir = path.join(ZBAY_DIR_PATH, 'OrbitDB')
     createPaths([ipfsRepoPath, orbitDbDir])
     this.ipfs = await IPFS.create({
       libp2p: () => libp2p,
@@ -89,6 +88,8 @@
         .iterator({ limit: -1 })
         .collect()
         .map(e => e.payload.value)
+
+      console.log('Replicated messages:', all)
       loadAllMessages(io, all, channelAddress)
     })
     const all = db
@@ -100,10 +101,24 @@
   }
 
   public async sendMessage(channelAddress: string, io: any, message: IMessage) {
+    console.log(`Sending a ${message.message} to ${channelAddress}`)
     await this.subscribeForChannel(channelAddress, io)
     const db = this.repos.get(channelAddress).db
+    this.logEvent(db)
     await db.load()
     await db.add(message)
+  }
+
+  private logEvent(db) {
+    db.events.on('replicated', async (address) => {
+      const all = db
+        .iterator({ limit: -1 })
+        .collect()
+        .map(e => e.payload.value)
+      console.log('*= REPLICATED MESSAGES: ', address)
+      console.log('*= Replication status', db.replicationStatus)
+      console.log('*= Messages:', all)
+    })
   }
 
   private async createChannel(repoName: string): Promise<EventStore<IMessage>> {
@@ -111,6 +126,7 @@
     let db: EventStore<IMessage>
     if (channel) {
       db = await this.orbitdb.log<IMessage>(channel.orbitAddress)
+      this.logEvent(db)
       await db.load()
     } else {
       db = await this.orbitdb.log<IMessage>(`zbay.channels.${repoName}`, {
@@ -118,26 +134,15 @@
           write: ['*']
         }
       })
+      this.logEvent(db)
       await this.channels.put(repoName, {
         orbitAddress: `/orbitdb/${db.address.root}/${db.address.path}`,
         name: repoName
       })
       console.log(`Created channel ${repoName}`)
     }
-    db.events.on('replicated', () => {
-      console.log(`log ${db.address.root} replicated`,)
-    })
     this.repos.set(repoName, { db })
     return db
-  }
-<<<<<<< HEAD
-
-  private createPaths(paths: string[]) {
-    for (const path of paths) {
-      if (!fs.existsSync(path)) {
-        fs.mkdirSync(path, { recursive: true })
-      }
-    }
   }
 
   private logEvents(db) {
@@ -174,6 +179,4 @@
       console.log(`Event LOAD.PROGRESS ===> ${progress}/${total}`)
     })
   }
-=======
->>>>>>> a6a783a4
 }