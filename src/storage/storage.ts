--- conflicted
+++ resolved
@@ -122,13 +122,8 @@
       log('REPLICATED CHANNELS')
     })
     await this.channels.load({ fetchEntryTimeout: 2000 })
-<<<<<<< HEAD
-    console.log('ALL CHANNELS COUNT:', Object.keys(this.channels.all).length)
-    // console.log('ALL CHANNELS COUNT:', Object.keys(this.channels.all))
-=======
     log('ALL CHANNELS COUNT:', Object.keys(this.channels.all).length)
     log('ALL CHANNELS COUNT:', Object.keys(this.channels.all))
->>>>>>> 9eaef0ef
   }
 
   private async createDbForMessageThreads() {
@@ -146,14 +141,8 @@
       this.initAllConversations()
     })
     await this.messageThreads.load()
-<<<<<<< HEAD
-    console.log('ALL MESSAGE THREADS COUNT:', Object.keys(this.messageThreads.all).length)
-    // console.log('ALL MESSAGE THREADS COUNT:', Object.keys(this.messageThreads.all))
-    // console.log('ALL MESSAGE THREADS COUNT:', Object.values(this.messageThreads.all))
-=======
     log('ALL MESSAGE THREADS COUNT:', Object.keys(this.messageThreads.all).length)
     // log('ALL MESSAGE THREADS COUNT:', Object.keys(this.messageThreads.all))
->>>>>>> 9eaef0ef
   }
 
   private async createDbForDirectMessages() {
@@ -174,13 +163,8 @@
     } catch (err) {
       log.error(err)
     }
-<<<<<<< HEAD
-    console.log('ALL USERS COUNT:', Object.keys(this.directMessagesUsers.all).length)
+    log('ALL USERS COUNT:', Object.keys(this.directMessagesUsers.all).length)
     // console.log('ALL USERS COUNT:', Object.keys(this.directMessagesUsers.all))
-=======
-    log('ALL USERS COUNT:', Object.keys(this.directMessagesUsers.all).length)
-    log('ALL USERS COUNT:', Object.keys(this.directMessagesUsers.all))
->>>>>>> 9eaef0ef
   }
 
   async initAllChannels() {
