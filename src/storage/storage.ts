// @ts-nocheck
import IPFS from 'ipfs'
import path from 'path'
import { createPaths } from '../utils'
import OrbitDB from 'orbit-db'
import KeyValueStore from 'orbit-db-kvstore'
import EventStore from 'orbit-db-eventstore'
import PeerId from 'peer-id'
import { message as socketMessage, directMessage as socketDirectMessage, directMessage } from '../socket/events/message'
import { loadAllMessages, loadAllDirectMessages } from '../socket/events/allMessages'
import { EventTypesResponse } from '../socket/constantsReponse'
import fs from 'fs'
import { loadAllPublicChannels } from '../socket/events/channels'

import debug from 'debug'
const log = Object.assign(debug('waggle:db'), {
  error: debug('waggle:db:err')
})

export interface IMessage {
  id: string
  type: number
  typeIndicator: number
  message: string
  createdAt: number
  r: number
  channelId: string
  signature: string
}

interface IRepo {
  db: EventStore<IMessage>
  eventsAttached: boolean
}

export interface IChannelInfo {
  name: string
  description: string
  owner: string
  timestamp: number
  address: string
  keys: { ivk?: string, sk?: string }
}

export interface ChannelInfoResponse {
  [name: string]: IChannelInfo
}

interface IZbayChannel extends IChannelInfo {
  orbitAddress: string
}

interface IPublicKey {
  halfKey: string
}
type IMessageThread = string

export class Storage {
  zbayDir: string
  io: any
  constructor(zbayDir: string, io: any) {
    this.zbayDir = zbayDir
    this.io = io
  }

  private ipfs: IPFS.IPFS
  private orbitdb: OrbitDB
  private channels: KeyValueStore<IZbayChannel>
  private directMessagesUsers: KeyValueStore<IPublicKey>
  private messageThreads: KeyValueStore<IMessageThread>
  public publicChannelsRepos: Map<String, IRepo> = new Map()
  public directMessagesRepos: Map<String, IRepo> = new Map()
  private publicChannelsEventsAttached: boolean = false

  public async init(libp2p: any, peerID: PeerId): Promise<void> {
    console.log('STORAGE: Entered init')
    const ipfsRepoPath = path.join(this.zbayDir, 'ZbayChannels')
    const orbitDbDir = path.join(this.zbayDir, 'OrbitDB')
    createPaths([ipfsRepoPath, orbitDbDir])
    this.ipfs = await IPFS.create({
      libp2p: () => libp2p,
      preload: { enabled: false },
      repo: ipfsRepoPath,
      EXPERIMENTAL: {
        ipnsPubsub: true
      },
      privateKey: peerID.toJSON().privKey
    })

    this.orbitdb = await OrbitDB.createInstance(this.ipfs, { directory: orbitDbDir })
<<<<<<< HEAD
    console.log('1/6')
    await this.createDbForChannels()
    console.log('2/6')
    await this.createDbForUsers()
    console.log('3/6')
    await this.createDbForMessageThreads()
    console.log('4/6')
    await this.initAllChannels()
    console.log('5/6')
    await this.initAllConversations()
    console.log('6/6')
    console.log('STORAGE: Finished init')
=======
    log('1')
    await this.createDbForChannels()
    log('2')
    await this.createDbForDirectMessages()
    log('3')
    await this.createDbForMessageThreads()
    log('4')
    await this.initAllChannels()
    log('5')
    await this.initAllConversations()
    log('6')
>>>>>>> 9eaef0ef
  }

  public async loadInitChannels() {
    // Temp, only for entrynode
    const initChannels: ChannelInfoResponse = JSON.parse(
      fs.readFileSync('initialPublicChannels.json').toString()
    )
    for (const channel of Object.values(initChannels)) {
      await this.createChannel(channel.address, channel)
    }
  }

  private async createDbForChannels() {
<<<<<<< HEAD
    console.log('STORAGE: Entered createDbForChannels')
=======
    log('createDbForChannels init')
>>>>>>> 9eaef0ef
    this.channels = await this.orbitdb.keyvalue<IZbayChannel>('zbay-public-channels', {
      accessController: {
        write: ['*']
      }
    })

    this.channels.events.on('replicated', () => {
<<<<<<< HEAD
      console.log('REPLICATED: CHANNELS')
    })
    // this.channels.events.on('replicate.progress', (address, hash, entry, progress, have) => {
    //   console.log(address)
    //   console.log(hash)
    //   console.log(entry)
    //   console.log(progress)
    //   console.log(have)
    // } )

    await this.channels.load({ fetchEntryTimeout: 15000 })
    console.log('ALL CHANNELS COUNT:', Object.keys(this.channels.all).length)
    console.log('ALL CHANNELS COUNT:', Object.keys(this.channels.all))
    console.log('STORAGE: Finished createDbForChannels')
  }

  private async createDbForMessageThreads() {
=======
      log('REPLICATED CHANNELS')
    })
    await this.channels.load({ fetchEntryTimeout: 2000 })
    log('ALL CHANNELS COUNT:', Object.keys(this.channels.all).length)
    log('ALL CHANNELS COUNT:', Object.keys(this.channels.all))
  }

  private async createDbForMessageThreads() {
    log('try to create db for messages')
>>>>>>> 9eaef0ef
    this.messageThreads = await this.orbitdb.keyvalue<IMessageThread>('message-threads', {
      accessController: {
        write: ['*']
      }
    })
    this.messageThreads.events.on('replicated', async () => {
<<<<<<< HEAD
      await this.messageThreads.load({ fetchEntryTimeout: 2000 })
=======
      log('REPLICATED CONVERSATIONS-ID')
      await this.messageThreads.load()
>>>>>>> 9eaef0ef
      const payload = this.messageThreads.all
      this.io.emit(EventTypesResponse.RESPONSE_GET_PRIVATE_CONVERSATIONS, payload)
      this.initAllConversations()
    })
<<<<<<< HEAD
    await this.messageThreads.load({ fetchEntryTimeout: 2000 })
    console.log('ALL MESSAGE THREADS COUNT:', Object.keys(this.messageThreads.all).length)
    console.log('ALL MESSAGE THREADS COUNT:', Object.keys(this.messageThreads.all))
    console.log('ALL MESSAGE THREADS COUNT:', Object.values(this.messageThreads.all))
=======
    await this.messageThreads.load()
    log('ALL MESSAGE THREADS COUNT:', Object.keys(this.messageThreads.all).length)
    // log('ALL MESSAGE THREADS COUNT:', Object.keys(this.messageThreads.all))
>>>>>>> 9eaef0ef
  }

  private async createDbForUsers() {
    this.directMessagesUsers = await this.orbitdb.keyvalue<IPublicKey>('direct-messages', {
      accessController: {
        write: ['*']
      }
    })

    this.directMessagesUsers.events.on('replicated', async () => {
      await this.directMessagesUsers.load({ fetchEntryTimeout: 2000 })
      const payload = this.directMessagesUsers.all
      this.io.emit(EventTypesResponse.RESPONSE_GET_AVAILABLE_USERS, payload)
      log('REPLICATED USERS')
    })
    try {
      await this.directMessagesUsers.load({ fetchEntryTimeout: 2000 })
    } catch (err) {
      log.error(err)
    }
    log('ALL USERS COUNT:', Object.keys(this.directMessagesUsers.all).length)
    log('ALL USERS COUNT:', Object.keys(this.directMessagesUsers.all))
  }

  async initAllChannels() {
    console.time('initAllChannels')
    await Promise.all(Object.values(this.channels.all).map(async channel => {
      if (!this.publicChannelsRepos.has(channel.address)) {
        await this.createChannel(channel.address, channel)
      }
    }))
    console.timeEnd('initAllChannels')
  }

  async initAllConversations() {
    console.time('initAllConversations')
    await Promise.all(Object.keys(this.messageThreads.all).map(async conversation => {
      if (!this.directMessagesRepos.has(conversation)) {
        await this.createDirectMessageThread(conversation)
      }
    }))
    console.timeEnd('initAllConversations')
  }

  private getChannelsResponse(): ChannelInfoResponse {
    const channels: ChannelInfoResponse = {}
    for (const channel of Object.values(this.channels.all)) {
      if (channel.keys) {
        // TODO: create proper validators
        channels[channel.name] = {
          address: channel.address,
          description: channel.description,
          owner: channel.owner,
          timestamp: channel.timestamp,
          keys: channel.keys,
          name: channel.name
        }
      }
    }
    return channels
  }

  public async updateChannels() {
    /** Update list of available public channels */
    if (!this.publicChannelsEventsAttached) {
      this.channels.events.on('replicated', () => {
        loadAllPublicChannels(this.io, this.getChannelsResponse())
      })
      this.channels.events.on('ready', () => {
        loadAllPublicChannels(this.io, this.getChannelsResponse())
      })
      this.publicChannelsEventsAttached = true
    }
    loadAllPublicChannels(this.io, this.getChannelsResponse())
  }

  private getAllChannelMessages(db: EventStore<IMessage>): IMessage[] {
    // TODO: move to e.g custom Store
    return db
      .iterator({ limit: -1 })
      .collect()
      .map(e => e.payload.value)
  }

  public loadAllChannelMessages(channelAddress: string) {
    // Load all channel messages for subscribed channel
    if (!this.publicChannelsRepos.has(channelAddress)) {
      return
    }
    const db: EventStore<IMessage> = this.publicChannelsRepos.get(channelAddress).db
    loadAllMessages(this.io, this.getAllChannelMessages(db), channelAddress)
  }

  public async subscribeForChannel(channelAddress: string, channelInfo?: IChannelInfo): Promise<void> {
    let db: EventStore<IMessage>
    let repo = this.publicChannelsRepos.get(channelAddress)

    if (repo) {
      db = repo.db
    } else {
      db = await this.createChannel(channelAddress, channelInfo)
      if (!db) {
        console.log(`Can't subscribe to channel ${channelAddress}`)
        return
      }
      repo = this.publicChannelsRepos.get(channelAddress)
    }

    if (repo && !repo.eventsAttached) {
      log('Subscribing to channel ', channelAddress)
      db.events.on('write', (_address, entry) => {
        log('Writing to messages db')
        log(entry.payload.value)
        socketMessage(this.io, { message: entry.payload.value, channelAddress })
      })
      db.events.on('replicated', () => {
        log('Message replicated')
        loadAllMessages(this.io, this.getAllChannelMessages(db), channelAddress)
      })
      db.events.on('ready', () => {
        loadAllMessages(this.io, this.getAllChannelMessages(db), channelAddress)
      })
      repo.eventsAttached = true
      loadAllMessages(this.io, this.getAllChannelMessages(db), channelAddress)
      log('Subscription to channel ready', channelAddress)
    }
  }

  public async sendMessage(channelAddress: string, message: IMessage) {
    await this.subscribeForChannel(channelAddress, this.io) // Is it necessary?
    const db = this.publicChannelsRepos.get(channelAddress).db
    await db.add(message)
  }

  private async createChannel(
    channelAddress: string,
    channelData?: IChannelInfo
  ): Promise<EventStore<IMessage>> {
    if (!channelAddress) {
      console.log('No channel address, can\'t create channel')
      return
    }
    log('BEFORE CREATING NEW ZBAY CHANNEL')
    const db: EventStore<IMessage> = await this.orbitdb.log<IMessage>(
      `zbay.channels.${channelAddress}`,
      {
        accessController: {
          write: ['*']
        }
      }
    )

    const channel = this.channels.get(channelAddress)
    if (!channel) {
      await this.channels.put(channelAddress, {
        orbitAddress: `/orbitdb/${db.address.root}/${db.address.path}`,
        address: channelAddress,
        ...channelData
      })
      log(`Created channel ${channelAddress}`)
    }
    this.publicChannelsRepos.set(channelAddress, { db, eventsAttached: false })
    await db.load({ fetchEntryTimeout: 2000 })
    return db
  }

  public async addUser(address: string, halfKey: string): Promise<void> {
    console.log(`Waggle: Storage: addUser - adding user ${address} ${halfKey}`)
    await this.directMessagesUsers.put(address, { halfKey })
    await this.directMessagesUsers.load({ fetchEntryTimeout: 2000 })
    const payload = this.directMessagesUsers.all
    this.io.emit(EventTypesResponse.RESPONSE_GET_AVAILABLE_USERS, payload)

  }

  public async initializeConversation(address: string, encryptedPhrase: string): Promise<void> {
    const db: EventStore<IMessage> = await this.orbitdb.log<IMessage>(
      `direct.messages.${address}`,
      {
        accessController: {
          write: ['*']
        }
      }
    )

    this.directMessagesRepos.set(address, { db, eventsAttached: false })
    await this.messageThreads.put(address, encryptedPhrase)
    this.subscribeForDirectMessageThread(address)
  }

  public async subscribeForAllConversations(conversations) {
    console.time('subscribeForAllConversations')
    await Promise.all(conversations.map(async channel => {
        await this.subscribeForDirectMessageThread(channel)
    }))
    console.timeEnd('subscribeForAllConversations')
  }

  public async subscribeForDirectMessageThread(channelAddress) {
    console.log(`subscribing for ${channelAddress}`)
    let db: EventStore<IMessage>
    let repo = this.directMessagesRepos.get(channelAddress)

    if (repo) {
      db = repo.db
    } else {
      db = await this.createDirectMessageThread(channelAddress)
      if (!db) {
        console.log(`Can't subscribe to direct messages thread ${channelAddress}`)
        return
      }
      repo = this.directMessagesRepos.get(channelAddress)
    }

    if (repo && !repo.eventsAttached) {
      log('Subscribing to direct messages thread ', channelAddress)
      loadAllDirectMessages(this.io, this.getAllChannelMessages(db), channelAddress)
      db.events.on('write', (_address, entry) => {
        log('Writing')
        socketDirectMessage(this.io, { message: entry.payload.value, channelAddress })
      })
      db.events.on('replicated', () => {
        log('Message replicated')
        loadAllDirectMessages(this.io, this.getAllChannelMessages(db), channelAddress)
      })
      db.events.on('ready', () => {
        log('DIRECT Messages thread ready')
      })
      repo.eventsAttached = true
      loadAllMessages(this.io, this.getAllChannelMessages(db), channelAddress)
      log('Subscription to channel ready', channelAddress)
    }
  }

  private async createDirectMessageThread(
    channelAddress: string
  ): Promise<EventStore<IMessage>> {
    if (!channelAddress) {
      console.log('No channel address, can\'t create channel')
      return
    }

    log(`creatin direct message thread for ${channelAddress}`)

    const db: EventStore<IMessage> = await this.orbitdb.log<IMessage>(
      `direct.messages.${channelAddress}`,
      {
        accessController: {
          write: ['*']
        }
      }
    )
    db.events.on('replicated', () => {
      log('replicated some messages')
    })
    await db.load({ fetchEntryTimeout: 2000 })

    this.directMessagesRepos.set(channelAddress, { db, eventsAttached: false })
    return db
  }



  public async sendDirectMessage(channelAddress: string, message) {
    await this.subscribeForDirectMessageThread(channelAddress) // Is it necessary? Yes it is atm
    log('STORAGE: sendDirectMessage entered')
    log(`STORAGE: sendDirectMessage channelAddress is ${channelAddress}`)
    log(`STORAGE: sendDirectMessage message is ${JSON.stringify(message)}`)
    const db = this.directMessagesRepos.get(channelAddress).db
    log(`STORAGE: sendDirectMessage db is ${db.address.root}`)
    log(`STORAGE: sendDirectMessage db is ${db.address.path}`)
    await db.add(message)
  }

  public async getAvailableUsers(): Promise<any> {
<<<<<<< HEAD
    console.log('STORAGE: getAvailableUsers entered')
    await this.directMessagesUsers.load({ fetchEntryTimeout: 2000 })
=======
    log('STORAGE: getAvailableUsers entered')
    await this.directMessagesUsers.load()
>>>>>>> 9eaef0ef
    const payload = this.directMessagesUsers.all
    log(`STORAGE: getAvailableUsers ${payload}`)
    this.io.emit(EventTypesResponse.RESPONSE_GET_AVAILABLE_USERS, payload)
    log('emitted')
  }

  public async getPrivateConversations(): Promise<void> {
<<<<<<< HEAD
    console.log('STORAGE: getPrivateConversations enetered')
    await this.messageThreads.load({ fetchEntryTimeout: 2000 })
=======
    log('STORAGE: getPrivateConversations enetered')
    await this.messageThreads.load()
>>>>>>> 9eaef0ef
    const payload = this.messageThreads.all
    log('STORAGE: getPrivateConversations payload payload')
    this.io.emit(EventTypesResponse.RESPONSE_GET_PRIVATE_CONVERSATIONS, payload)
  }
}<|MERGE_RESOLUTION|>--- conflicted
+++ resolved
@@ -73,7 +73,7 @@
   private publicChannelsEventsAttached: boolean = false
 
   public async init(libp2p: any, peerID: PeerId): Promise<void> {
-    console.log('STORAGE: Entered init')
+    log('STORAGE: Entered init')
     const ipfsRepoPath = path.join(this.zbayDir, 'ZbayChannels')
     const orbitDbDir = path.join(this.zbayDir, 'OrbitDB')
     createPaths([ipfsRepoPath, orbitDbDir])
@@ -88,7 +88,6 @@
     })
 
     this.orbitdb = await OrbitDB.createInstance(this.ipfs, { directory: orbitDbDir })
-<<<<<<< HEAD
     console.log('1/6')
     await this.createDbForChannels()
     console.log('2/6')
@@ -101,19 +100,6 @@
     await this.initAllConversations()
     console.log('6/6')
     console.log('STORAGE: Finished init')
-=======
-    log('1')
-    await this.createDbForChannels()
-    log('2')
-    await this.createDbForDirectMessages()
-    log('3')
-    await this.createDbForMessageThreads()
-    log('4')
-    await this.initAllChannels()
-    log('5')
-    await this.initAllConversations()
-    log('6')
->>>>>>> 9eaef0ef
   }
 
   public async loadInitChannels() {
@@ -127,11 +113,7 @@
   }
 
   private async createDbForChannels() {
-<<<<<<< HEAD
-    console.log('STORAGE: Entered createDbForChannels')
-=======
     log('createDbForChannels init')
->>>>>>> 9eaef0ef
     this.channels = await this.orbitdb.keyvalue<IZbayChannel>('zbay-public-channels', {
       accessController: {
         write: ['*']
@@ -139,61 +121,28 @@
     })
 
     this.channels.events.on('replicated', () => {
-<<<<<<< HEAD
-      console.log('REPLICATED: CHANNELS')
-    })
-    // this.channels.events.on('replicate.progress', (address, hash, entry, progress, have) => {
-    //   console.log(address)
-    //   console.log(hash)
-    //   console.log(entry)
-    //   console.log(progress)
-    //   console.log(have)
-    // } )
-
+    console.log('REPLICATED: CHANNELS')
+    })
     await this.channels.load({ fetchEntryTimeout: 15000 })
-    console.log('ALL CHANNELS COUNT:', Object.keys(this.channels.all).length)
-    console.log('ALL CHANNELS COUNT:', Object.keys(this.channels.all))
-    console.log('STORAGE: Finished createDbForChannels')
-  }
-
-  private async createDbForMessageThreads() {
-=======
-      log('REPLICATED CHANNELS')
-    })
-    await this.channels.load({ fetchEntryTimeout: 2000 })
     log('ALL CHANNELS COUNT:', Object.keys(this.channels.all).length)
     log('ALL CHANNELS COUNT:', Object.keys(this.channels.all))
+    log('STORAGE: Finished createDbForChannels')
   }
 
   private async createDbForMessageThreads() {
-    log('try to create db for messages')
->>>>>>> 9eaef0ef
     this.messageThreads = await this.orbitdb.keyvalue<IMessageThread>('message-threads', {
       accessController: {
         write: ['*']
       }
     })
     this.messageThreads.events.on('replicated', async () => {
-<<<<<<< HEAD
       await this.messageThreads.load({ fetchEntryTimeout: 2000 })
-=======
-      log('REPLICATED CONVERSATIONS-ID')
-      await this.messageThreads.load()
->>>>>>> 9eaef0ef
       const payload = this.messageThreads.all
       this.io.emit(EventTypesResponse.RESPONSE_GET_PRIVATE_CONVERSATIONS, payload)
       this.initAllConversations()
     })
-<<<<<<< HEAD
     await this.messageThreads.load({ fetchEntryTimeout: 2000 })
-    console.log('ALL MESSAGE THREADS COUNT:', Object.keys(this.messageThreads.all).length)
-    console.log('ALL MESSAGE THREADS COUNT:', Object.keys(this.messageThreads.all))
-    console.log('ALL MESSAGE THREADS COUNT:', Object.values(this.messageThreads.all))
-=======
-    await this.messageThreads.load()
     log('ALL MESSAGE THREADS COUNT:', Object.keys(this.messageThreads.all).length)
-    // log('ALL MESSAGE THREADS COUNT:', Object.keys(this.messageThreads.all))
->>>>>>> 9eaef0ef
   }
 
   private async createDbForUsers() {
@@ -361,7 +310,6 @@
   }
 
   public async addUser(address: string, halfKey: string): Promise<void> {
-    console.log(`Waggle: Storage: addUser - adding user ${address} ${halfKey}`)
     await this.directMessagesUsers.put(address, { halfKey })
     await this.directMessagesUsers.load({ fetchEntryTimeout: 2000 })
     const payload = this.directMessagesUsers.all
@@ -393,7 +341,6 @@
   }
 
   public async subscribeForDirectMessageThread(channelAddress) {
-    console.log(`subscribing for ${channelAddress}`)
     let db: EventStore<IMessage>
     let repo = this.directMessagesRepos.get(channelAddress)
 
@@ -469,13 +416,8 @@
   }
 
   public async getAvailableUsers(): Promise<any> {
-<<<<<<< HEAD
     console.log('STORAGE: getAvailableUsers entered')
     await this.directMessagesUsers.load({ fetchEntryTimeout: 2000 })
-=======
-    log('STORAGE: getAvailableUsers entered')
-    await this.directMessagesUsers.load()
->>>>>>> 9eaef0ef
     const payload = this.directMessagesUsers.all
     log(`STORAGE: getAvailableUsers ${payload}`)
     this.io.emit(EventTypesResponse.RESPONSE_GET_AVAILABLE_USERS, payload)
@@ -483,13 +425,8 @@
   }
 
   public async getPrivateConversations(): Promise<void> {
-<<<<<<< HEAD
     console.log('STORAGE: getPrivateConversations enetered')
     await this.messageThreads.load({ fetchEntryTimeout: 2000 })
-=======
-    log('STORAGE: getPrivateConversations enetered')
-    await this.messageThreads.load()
->>>>>>> 9eaef0ef
     const payload = this.messageThreads.all
     log('STORAGE: getPrivateConversations payload payload')
     this.io.emit(EventTypesResponse.RESPONSE_GET_PRIVATE_CONVERSATIONS, payload)
