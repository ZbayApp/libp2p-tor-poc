// @ts-nocheck
import IPFS from 'ipfs'
import path from 'path'
import { createPaths } from '../utils'
import OrbitDB from 'orbit-db'
import KeyValueStore from 'orbit-db-kvstore'
import EventStore from 'orbit-db-eventstore'
import PeerId from 'peer-id'
import {
  message as socketMessage,
  directMessage as socketDirectMessage
} from '../socket/events/message'
import { loadAllMessages, loadAllDirectMessages } from '../socket/events/allMessages'
import { EventTypesResponse } from '../socket/constantsReponse'
import fs from 'fs'
import { loadAllPublicChannels } from '../socket/events/channels'

import debug from 'debug'
import { Libp2p } from 'libp2p-gossipsub/src/interfaces'
const log = Object.assign(debug('waggle:db'), {
  error: debug('waggle:db:err')
})

export interface IMessage {
  id: string
  type: number
  typeIndicator: number
  message: string
  createdAt: number
  r: number
  channelId: string
  signature: string
}

interface IRepo {
  db: EventStore<IMessage>
  eventsAttached: boolean
}

export interface IChannelInfo {
  name: string
  description: string
  owner: string
  timestamp: number
  address: string
  keys: { ivk?: string, sk?: string }
}

export interface ChannelInfoResponse {
  [name: string]: IChannelInfo
}

class StorageOptions {
  createPaths: boolean = true
}

interface IZbayChannel extends IChannelInfo {
  orbitAddress: string
}

interface IPublicKey {
  halfKey: string
}
type IMessageThread = string


export class Storage {
  public zbayDir: string
  public io: any
  public peerId: PeerId
  private ipfs: IPFS.IPFS
  private orbitdb: OrbitDB
  private channels: KeyValueStore<IZbayChannel>
  private directMessagesUsers: KeyValueStore<IPublicKey>
  private messageThreads: KeyValueStore<IMessageThread>
  public publicChannelsRepos: Map<String, IRepo> = new Map()
  public directMessagesRepos: Map<String, IRepo> = new Map()
  private publicChannelsEventsAttached: boolean = false
  public options: StorageOptions 

  constructor(zbayDir: string, io: any, options?: Partial<StorageOptions>) {
    this.zbayDir = zbayDir
    this.io = io
    this.options = options
    this.orbitDbDir = path.join(this.zbayDir, 'OrbitDB')
    this.ipfsRepoPath = path.join(this.zbayDir, 'ZbayChannels')
  }

  public async init(libp2p: any, peerID: PeerId): Promise<void> {
<<<<<<< HEAD
    log('STORAGE: Entered init')
    if (this.options.createPaths) {
      createPaths([
        this.ipfsRepoPath, 
        this.orbitDbDir
      ])
    }
    
    this.ipfs = await this.initIPFS(libp2p, peerID)
=======
    const ipfsRepoPath = path.join(this.zbayDir, 'ZbayChannels')
    const orbitDbDir = path.join(this.zbayDir, 'OrbitDB')
    createPaths([ipfsRepoPath, orbitDbDir])

    this.ipfs = await IPFS.create({
      libp2p: () => libp2p,
      preload: { enabled: false },
      repo: ipfsRepoPath,
      EXPERIMENTAL: {
        ipnsPubsub: true
      },
      privateKey: peerID.toJSON().privKey
    })
>>>>>>> fcb02728

    this.orbitdb = await OrbitDB.createInstance(this.ipfs, { directory: this.defaultOrbitDbDir })
    log('1/6')
    await this.createDbForChannels()
    log('2/6')
    await this.createDbForUsers()
    log('3/6')
    await this.createDbForMessageThreads()
    log('4/6')
    await this.initAllChannels()
    log('5/6')
    await this.initAllConversations()
    log('6/6')
  }

  public async stopOrbitDb() {
    await this.orbitdb.stop()
    await this.ipfs.stop()
  }

  protected async initIPFS(libp2p: Libp2p, peerID: PeerId): Promise<IPFS.IPFS>{
    return await IPFS.create({
      libp2p: () => libp2p,
      preload: { enabled: false },
      repo: this.IPFSRepoPath,
      EXPERIMENTAL: {
        ipnsPubsub: true
      },
      privateKey: peerID.toJSON().privKey
    })
  }

  private async createDbForChannels() {
    log('createDbForChannels init')
    this.channels = await this.orbitdb.keyvalue<IZbayChannel>('zbay-public-channels', {
      accessController: {
        write: ['*']
      }
    })

    this.channels.events.on('replicated', () => {
      log('REPLICATED: CHANNELS')
    })
    await this.channels.load({ fetchEntryTimeout: 15000 })
    log('ALL CHANNELS COUNT:', Object.keys(this.channels.all).length)
    log('ALL CHANNELS COUNT:', Object.keys(this.channels.all))
    log('STORAGE: Finished createDbForChannels')
  }

  private async createDbForMessageThreads() {
    this.messageThreads = await this.orbitdb.keyvalue<IMessageThread>('message-threads', {
      accessController: {
        write: ['*']
      }
    })
    this.messageThreads.events.on(
      'replicated',
      // eslint-disable-next-line
      async () => {
        await this.messageThreads.load({ fetchEntryTimeout: 2000 })
        const payload = this.messageThreads.all
        this.io.emit(EventTypesResponse.RESPONSE_GET_PRIVATE_CONVERSATIONS, payload)
        await this.initAllConversations()
      }
    )
    await this.messageThreads.load({ fetchEntryTimeout: 2000 })
    log('ALL MESSAGE THREADS COUNT:', Object.keys(this.messageThreads.all).length)
  }

  private async createDbForUsers() {
    this.directMessagesUsers = await this.orbitdb.keyvalue<IPublicKey>('direct-messages', {
      accessController: {
        write: ['*']
      }
    })

    this.directMessagesUsers.events.on(
      'replicated',
      // eslint-disable-next-line
      async () => {
        await this.directMessagesUsers.load({ fetchEntryTimeout: 2000 })
        // await this.directMessagesUsers.close()
        const payload = this.directMessagesUsers.all
        this.io.emit(EventTypesResponse.RESPONSE_GET_AVAILABLE_USERS, payload)
        log('REPLICATED USERS')
      }
    )
    try {
      await this.directMessagesUsers.load({ fetchEntryTimeout: 2000 })
    } catch (err) {
      log.error(err)
    }
    log('ALL USERS COUNT:', Object.keys(this.directMessagesUsers.all).length)
  }

  async initAllChannels() {
    console.time('initAllChannels')
    await Promise.all(
      Object.values(this.channels.all).map(async channel => {
        if (!this.publicChannelsRepos.has(channel.address)) {
          await this.createChannel(channel.address, channel)
        }
      })
    )
    console.timeEnd('initAllChannels')
  }

  async initAllConversations() {
    console.time('initAllConversations')
    await Promise.all(
      Object.keys(this.messageThreads.all).map(async conversation => {
        if (!this.directMessagesRepos.has(conversation)) {
          await this.createDirectMessageThread(conversation)
        }
      })
    )
    console.timeEnd('initAllConversations')
  }

  private getChannelsResponse(): ChannelInfoResponse {
    const channels: ChannelInfoResponse = {}
    for (const channel of Object.values(this.channels.all)) {
      if (channel.keys) {
        // TODO: create proper validators
        channels[channel.name] = {
          address: channel.address,
          description: channel.description,
          owner: channel.owner,
          timestamp: channel.timestamp,
          keys: channel.keys,
          name: channel.name
        }
      }
    }
    return channels
  }

  public async updateChannels() {
    /** Update list of available public channels */
    if (!this.publicChannelsEventsAttached) {
      this.channels.events.on('replicated', () => {
        loadAllPublicChannels(this.io, this.getChannelsResponse())
      })
      this.channels.events.on('ready', () => {
        loadAllPublicChannels(this.io, this.getChannelsResponse())
      })
      this.publicChannelsEventsAttached = true
    }
    loadAllPublicChannels(this.io, this.getChannelsResponse())
  }

  private getAllChannelMessages(db: EventStore<IMessage>): IMessage[] {
    // TODO: move to e.g custom Store
    return db
      .iterator({ limit: -1 })
      .collect()
      .map(e => e.payload.value)
  }

  public loadAllChannelMessages(channelAddress: string) {
    // Load all channel messages for subscribed channel
    if (!this.publicChannelsRepos.has(channelAddress)) {
      return
    }
    const db: EventStore<IMessage> = this.publicChannelsRepos.get(channelAddress).db
    loadAllMessages(this.io, this.getAllChannelMessages(db), channelAddress)
  }

  public async subscribeForChannel(
    channelAddress: string,
    channelInfo?: IChannelInfo
  ): Promise<void> {
    let db: EventStore<IMessage>
    let repo = this.publicChannelsRepos.get(channelAddress)

    if (repo) {
      db = repo.db
    } else {
      db = await this.createChannel(channelAddress, channelInfo)
      if (!db) {
        log(`Can't subscribe to channel ${channelAddress}`)
        return
      }
      repo = this.publicChannelsRepos.get(channelAddress)
    }

    if (repo && !repo.eventsAttached) {
      log('Subscribing to channel ', channelAddress)
      db.events.on('write', (_address, entry) => {
        log('Writing to messages db')
        log(entry.payload.value)
        socketMessage(this.io, { message: entry.payload.value, channelAddress })
      })
      db.events.on('replicated', () => {
        log('Message replicated')
        loadAllMessages(this.io, this.getAllChannelMessages(db), channelAddress)
      })
      db.events.on('ready', () => {
        loadAllMessages(this.io, this.getAllChannelMessages(db), channelAddress)
      })
      repo.eventsAttached = true
      loadAllMessages(this.io, this.getAllChannelMessages(db), channelAddress)
      log('Subscription to channel ready', channelAddress)
    }
  }

  public async sendMessage(channelAddress: string, message: IMessage) {
    await this.subscribeForChannel(channelAddress, this.io) // Is it necessary?
    const db = this.publicChannelsRepos.get(channelAddress).db
    await db.add(message)
  }

  private async createChannel(
    channelAddress: string,
    channelData?: IChannelInfo
  ): Promise<EventStore<IMessage>> {
    if (!channelAddress) {
      log("No channel address, can't create channel")
      return
    }
    log('BEFORE CREATING NEW ZBAY CHANNEL')
    const db: EventStore<IMessage> = await this.orbitdb.log<IMessage>(
      `zbay.channels.${channelAddress}`,
      {
        accessController: {
          write: ['*']
        }
      }
    )

    const channel = this.channels.get(channelAddress)
    if (!channel) {
      await this.channels.put(channelAddress, {
        orbitAddress: `/orbitdb/${db.address.root}/${db.address.path}`,
        address: channelAddress,
        ...channelData
      })
      log(`Created channel ${channelAddress}`)
    }
    this.publicChannelsRepos.set(channelAddress, { db, eventsAttached: false })
    await db.load({ fetchEntryTimeout: 2000 })
    return db
  }

  public async addUser(address: string, halfKey: string): Promise<void> {
    await this.directMessagesUsers.put(address, { halfKey })
    await this.directMessagesUsers.load({ fetchEntryTimeout: 2000 })
    const payload = this.directMessagesUsers.all
    this.io.emit(EventTypesResponse.RESPONSE_GET_AVAILABLE_USERS, payload)
  }

  public async initializeConversation(address: string, encryptedPhrase: string): Promise<void> {
    const db: EventStore<IMessage> = await this.orbitdb.log<IMessage>(
      `direct.messages.${address}`,
      {
        accessController: {
          write: ['*']
        }
      }
    )

    this.directMessagesRepos.set(address, { db, eventsAttached: false })
    await this.messageThreads.put(address, encryptedPhrase)
    await this.subscribeForDirectMessageThread(address)
  }

  public async subscribeForAllConversations(conversations) {
    console.time('subscribeForAllConversations')
    await Promise.all(
      conversations.map(async channel => {
        await this.subscribeForDirectMessageThread(channel)
      })
    )
    console.timeEnd('subscribeForAllConversations')
  }

  public async subscribeForDirectMessageThread(channelAddress) {
    let db: EventStore<IMessage>
    let repo = this.directMessagesRepos.get(channelAddress)

    if (repo) {
      db = repo.db
    } else {
      db = await this.createDirectMessageThread(channelAddress)
      if (!db) {
        log(`Can't subscribe to direct messages thread ${channelAddress as string}`)
        return
      }
      repo = this.directMessagesRepos.get(channelAddress)
    }

    if (repo && !repo.eventsAttached) {
      log('Subscribing to direct messages thread ', channelAddress)
      loadAllDirectMessages(this.io, this.getAllChannelMessages(db), channelAddress)
      db.events.on('write', (_address, entry) => {
        log('Writing')
        socketDirectMessage(this.io, { message: entry.payload.value, channelAddress })
      })
      db.events.on('replicated', () => {
        log('Message replicated')
        loadAllDirectMessages(this.io, this.getAllChannelMessages(db), channelAddress)
      })
      db.events.on('ready', () => {
        log('DIRECT Messages thread ready')
      })
      repo.eventsAttached = true
      loadAllMessages(this.io, this.getAllChannelMessages(db), channelAddress)
      log('Subscription to channel ready', channelAddress)
    }
  }

  private async createDirectMessageThread(channelAddress: string): Promise<EventStore<IMessage>> {
    if (!channelAddress) {
      log("No channel address, can't create channel")
      return
    }

    log(`creatin direct message thread for ${channelAddress}`)

    const db: EventStore<IMessage> = await this.orbitdb.log<IMessage>(
      `direct.messages.${channelAddress}`,
      {
        accessController: {
          write: ['*']
        }
      }
    )
    db.events.on('replicated', () => {
      log('replicated some messages')
    })
    await db.load({ fetchEntryTimeout: 2000 })

    this.directMessagesRepos.set(channelAddress, { db, eventsAttached: false })
    return db
  }

  public async sendDirectMessage(channelAddress: string, message) {
    await this.subscribeForDirectMessageThread(channelAddress) // Is it necessary? Yes it is atm
    log('STORAGE: sendDirectMessage entered')
    log(`STORAGE: sendDirectMessage channelAddress is ${channelAddress}`)
    log(`STORAGE: sendDirectMessage message is ${JSON.stringify(message)}`)
    const db = this.directMessagesRepos.get(channelAddress).db
    log(`STORAGE: sendDirectMessage db is ${db.address.root}`)
    log(`STORAGE: sendDirectMessage db is ${db.address.path}`)
    await db.add(message)
  }

  public async getAvailableUsers(): Promise<any> {
    log('STORAGE: getAvailableUsers entered')
    await this.directMessagesUsers.load({ fetchEntryTimeout: 2000 })
    const payload = this.directMessagesUsers.all
    this.io.emit(EventTypesResponse.RESPONSE_GET_AVAILABLE_USERS, payload)
    log('emitted')
  }

  public async getPrivateConversations(): Promise<void> {
    log('STORAGE: getPrivateConversations enetered')
    await this.messageThreads.load({ fetchEntryTimeout: 2000 })
    const payload = this.messageThreads.all
    log('STORAGE: getPrivateConversations payload payload')
    this.io.emit(EventTypesResponse.RESPONSE_GET_PRIVATE_CONVERSATIONS, payload)
  }
}<|MERGE_RESOLUTION|>--- conflicted
+++ resolved
@@ -87,7 +87,6 @@
   }
 
   public async init(libp2p: any, peerID: PeerId): Promise<void> {
-<<<<<<< HEAD
     log('STORAGE: Entered init')
     if (this.options.createPaths) {
       createPaths([
@@ -97,21 +96,6 @@
     }
     
     this.ipfs = await this.initIPFS(libp2p, peerID)
-=======
-    const ipfsRepoPath = path.join(this.zbayDir, 'ZbayChannels')
-    const orbitDbDir = path.join(this.zbayDir, 'OrbitDB')
-    createPaths([ipfsRepoPath, orbitDbDir])
-
-    this.ipfs = await IPFS.create({
-      libp2p: () => libp2p,
-      preload: { enabled: false },
-      repo: ipfsRepoPath,
-      EXPERIMENTAL: {
-        ipnsPubsub: true
-      },
-      privateKey: peerID.toJSON().privKey
-    })
->>>>>>> fcb02728
 
     this.orbitdb = await OrbitDB.createInstance(this.ipfs, { directory: this.defaultOrbitDbDir })
     log('1/6')
