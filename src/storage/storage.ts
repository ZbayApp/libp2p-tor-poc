// @ts-nocheck
import IPFS from 'ipfs'
import path from 'path'
import { createPaths } from '../utils'
import OrbitDB from 'orbit-db'
import KeyValueStore from 'orbit-db-kvstore'
import EventStore from 'orbit-db-eventstore'
import PeerId from 'peer-id'
import {
  message as socketMessage,
  directMessage as socketDirectMessage
} from '../socket/events/message'
import { loadAllMessages, loadAllDirectMessages, sendIdsToZbay } from '../socket/events/allMessages'
import { EventTypesResponse } from '../socket/constantsReponse'
import { loadAllPublicChannels } from '../socket/events/channels'
import { Libp2p } from 'libp2p-gossipsub/src/interfaces'
import { Config } from '../constants'
import { loadCertificates } from '../socket/events/certificates'
import debug from 'debug'
import { filter } from 'streaming-iterables'
const log = Object.assign(debug('waggle:db'), {
  error: debug('waggle:db:err')
})

export interface IMessage {
  id: string
  type: number
  typeIndicator: number
  message: string
  createdAt: number
  r: number
  channelId: string
  signature: string
}

interface IRepo {
  db: EventStore<IMessage>
  eventsAttached: boolean
}

export interface IChannelInfo {
  name: string
  description: string
  owner: string
  timestamp: number
  address: string
  keys: { ivk?: string, sk?: string }
}

export interface ChannelInfoResponse {
  [name: string]: IChannelInfo
}

class StorageOptions {
  createPaths: boolean = true
}

interface IZbayChannel extends IChannelInfo {
  orbitAddress: string
}

interface IPublicKey {
  halfKey: string
}
type IMessageThread = string

export class Storage {
  public zbayDir: string
  public io: any
  public peerId: PeerId
  private ipfs: IPFS.IPFS
  private orbitdb: OrbitDB
  
  private channels: KeyValueStore<IZbayChannel>
  private directMessagesUsers: KeyValueStore<IPublicKey>
  private messageThreads: KeyValueStore<IMessageThread>
  private certificates: EventStore<string>
  public publicChannelsRepos: Map<String, IRepo> = new Map()
  public directMessagesRepos: Map<String, IRepo> = new Map()
  private publicChannelsEventsAttached: boolean = false
  public options: StorageOptions
  public orbitDbDir: string
  public ipfsRepoPath: string

  constructor(zbayDir: string, io: any, options?: Partial<StorageOptions>) {
    this.zbayDir = zbayDir
    this.io = io
    this.options = {
      ...new StorageOptions(),
      ...options
    }
    this.orbitDbDir = path.join(this.zbayDir, Config.ORBIT_DB_DIR)
    this.ipfsRepoPath = path.join(this.zbayDir, Config.IPFS_REPO_PATH)
  }

  public async init(libp2p: any, peerID: PeerId): Promise<void> {
    log('STORAGE: Entered init')
    if (this.options?.createPaths) {
      createPaths([
        this.ipfsRepoPath,
        this.orbitDbDir
      ])
    }
    this.ipfs = await this.initIPFS(libp2p, peerID)

    this.orbitdb = await OrbitDB.createInstance(this.ipfs, { directory: this.orbitDbDir })
    log('1/6')
    await this.createDbForChannels()
    log('2/6')
    await this.createDbForCertificates()
    await this.createDbForUsers()
    log('3/6')
    await this.createDbForMessageThreads()
    log('4/6')
    await this.initAllChannels()
    log('5/6')
    await this.initAllConversations()
    log('6/6')
  }

  private async __stopOrbitDb() {
    if (this.orbitdb) {
      await this.orbitdb.stop()
    }
  }

  private async __stopIPFS() {
    if (this.ipfs) {
      await this.ipfs.stop()
    }
  }

  public async stopOrbitDb() {
    await this.__stopOrbitDb()
    await this.__stopIPFS()
  }

  protected async initIPFS(libp2p: Libp2p, peerID: PeerId): Promise<IPFS.IPFS> {
    return await IPFS.create({
      libp2p: () => libp2p,
      preload: { enabled: false },
      repo: this.ipfsRepoPath,
      EXPERIMENTAL: {
        ipnsPubsub: true
      },
      privateKey: peerID.toJSON().privKey
    })
  }

  public async createDbForCertificates() {
    log('createDbForCertificates init')
    this.certificates = await this.orbitdb.log<string>('zbay-certificates', {
      accessController: {
        write: ['*']
      }
    })

    this.certificates.events.on('replicated', () => {
      log('REPLICATED: Certificates')
      loadCertificates(this.io, this.getAllEventLogEntries(this.certificates))
    })
    this.certificates.events.on('write', (_address, entry) => {
      log('Saved cerrificate locally')
      log(entry.payload.value)
      loadCertificates(this.io, this.getAllEventLogEntries(this.certificates))
    })

    await this.certificates.load({ fetchEntryTimeout: 15000 })
    const allCertificates = this.getAllEventLogEntries(this.certificates)
    log('ALL Certificates COUNT:', allCertificates.length)
    log('ALL Certificates:', allCertificates)
    log('STORAGE: Finished createDbForCertificates')
  }

  private async createDbForChannels() {
    log('createDbForChannels init')
    this.channels = await this.orbitdb.keyvalue<IZbayChannel>('zbay-public-channels', {
      accessController: {
        write: ['*']
      }
    })

    this.channels.events.on('replicated', () => {
      log('REPLICATED: CHANNELS')
    })
    await this.channels.load({ fetchEntryTimeout: 15000 })
    log('ALL CHANNELS COUNT:', Object.keys(this.channels.all).length)
    log('ALL CHANNELS COUNT:', Object.keys(this.channels.all))
    log('STORAGE: Finished createDbForChannels')
  }

  private async createDbForMessageThreads() {
    this.messageThreads = await this.orbitdb.keyvalue<IMessageThread>('message-threads', {
      accessController: {
        write: ['*']
      }
    })
    this.messageThreads.events.on(
      'replicated',
      // eslint-disable-next-line
      async () => {
        await this.messageThreads.load({ fetchEntryTimeout: 2000 })
        const payload = this.messageThreads.all
        this.io.emit(EventTypesResponse.RESPONSE_GET_PRIVATE_CONVERSATIONS, payload)
        await this.initAllConversations()
      }
    )
    await this.messageThreads.load({ fetchEntryTimeout: 2000 })
    log('ALL MESSAGE THREADS COUNT:', Object.keys(this.messageThreads.all).length)
  }

  private async createDbForUsers() {
    this.directMessagesUsers = await this.orbitdb.keyvalue<IPublicKey>('direct-messages', {
      accessController: {
        write: ['*']
      }
    })

    this.directMessagesUsers.events.on(
      'replicated',
      // eslint-disable-next-line
      async () => {
        await this.directMessagesUsers.load({ fetchEntryTimeout: 2000 })
        // await this.directMessagesUsers.close()
        const payload = this.directMessagesUsers.all
        this.io.emit(EventTypesResponse.RESPONSE_GET_AVAILABLE_USERS, payload)
        log('REPLICATED USERS')
      }
    )
    try {
      await this.directMessagesUsers.load({ fetchEntryTimeout: 2000 })
    } catch (err) {
      log.error(err)
    }
    log('ALL USERS COUNT:', Object.keys(this.directMessagesUsers.all).length)
  }

  async initAllChannels() {
    console.time('initAllChannels')
    await Promise.all(
      Object.values(this.channels.all).map(async channel => {
        if (!this.publicChannelsRepos.has(channel.address)) {
          await this.createChannel(channel.address, channel)
        }
      })
    )
    console.timeEnd('initAllChannels')
  }

  async initAllConversations() {
    console.time('initAllConversations')
    await Promise.all(
      Object.keys(this.messageThreads.all).map(async conversation => {
        if (!this.directMessagesRepos.has(conversation)) {
          await this.createDirectMessageThread(conversation)
        }
      })
    )
    console.timeEnd('initAllConversations')
  }

  private getChannelsResponse(): ChannelInfoResponse {
    const channels: ChannelInfoResponse = {}
    for (const channel of Object.values(this.channels.all)) {
      if (channel.keys) {
        // TODO: create proper validators
        channels[channel.name] = {
          address: channel.address,
          description: channel.description,
          owner: channel.owner,
          timestamp: channel.timestamp,
          keys: channel.keys,
          name: channel.name
        }
      }
    }
    return channels
  }

  public async updateChannels() {
    /** Update list of available public channels */
    if (!this.publicChannelsEventsAttached) {
      this.channels.events.on('replicated', () => {
        loadAllPublicChannels(this.io, this.getChannelsResponse())
      })
      this.channels.events.on('ready', () => {
        loadAllPublicChannels(this.io, this.getChannelsResponse())
      })
      this.publicChannelsEventsAttached = true
    }
    loadAllPublicChannels(this.io, this.getChannelsResponse())
  }

  private getAllEventLogEntries(db: EventStore<any>): any[] { // TODO: fix typing
    // TODO: move to e.g custom Store
    return db
      .iterator({ limit: -1 })
      .collect()
      .map(e => e.payload.value)
  }

  public loadAllChannelMessages(channelAddress: string) {
    // Load all channel messages for subscribed channel
    if (!this.publicChannelsRepos.has(channelAddress)) {
      return
    }
    const db: EventStore<IMessage> = this.publicChannelsRepos.get(channelAddress).db
    loadAllMessages(this.io, this.getAllEventLogEntries(db), channelAddress)
  }

  public async subscribeForChannel(
    channelAddress: string,
    channelInfo?: IChannelInfo
  ): Promise<void> {
    let db: EventStore<IMessage>
    let repo = this.publicChannelsRepos.get(channelAddress)

    if (repo) {
      db = repo.db
    } else {
      db = await this.createChannel(channelAddress, channelInfo)
      if (!db) {
        log(`Can't subscribe to channel ${channelAddress}`)
        return
      }
      repo = this.publicChannelsRepos.get(channelAddress)
    }

    if (repo && !repo.eventsAttached) {
      log('Subscribing to channel ', channelAddress)
      db.events.on('write', (_address, entry) => {
        log('Writing to messages db')
        log(entry.payload.value)
        socketMessage(this.io, { message: entry.payload.value, channelAddress })
      })
<<<<<<< HEAD
      // db.events.on('replicated', () => {
      //   log('Message replicated')
      //   loadAllMessages(this.io, this.getAllChannelMessages(db), channelAddress)
      // })
      db.events.on('replicate.progress', (address, hash, entry, progress, have) => {
        console.log(entry.payload.value)
        sendIdsToZbay(this.io, [entry.payload.value.id], channelAddress)
      })
      db.events.on('ready', () => {
        const ids = this.getAllChannelMessages(db).map(msg => msg.id)
        sendIdsToZbay(this.io, ids, channelAddress)
        // loadAllMessages(this.io, this.getAllChannelMessages(db), channelAddress)
      })
      repo.eventsAttached = true
      const ids = this.getAllChannelMessages(db).map(msg => msg.id)
      sendIdsToZbay(this.io, ids, channelAddress)
      //loadAllMessages(this.io, this.getAllChannelMessages(db), channelAddress)
=======
      db.events.on('replicated', () => {
        log('Message replicated')
        loadAllMessages(this.io, this.getAllEventLogEntries(db), channelAddress)
      })
      db.events.on('ready', () => {
        loadAllMessages(this.io, this.getAllEventLogEntries(db), channelAddress)
      })
      repo.eventsAttached = true
      loadAllMessages(this.io, this.getAllEventLogEntries(db), channelAddress)
>>>>>>> fac422ec
      log('Subscription to channel ready', channelAddress)
    }
  }

  public async askForMessages(channelAddress: string, ids: string[]){
    console.time('askForIds')
    let repo = this.publicChannelsRepos.get(channelAddress)
    const messages = this.getAllChannelMessages(repo.db)
    const filteredMessages = []
    for (id in ids) {
      filteredMessages.push(messages.filter(i => i.id === id))
    }
    loadAllMessages(this.io, filteredMessages, channelAddress)
    console.timeEnd('askForIds')
  }

  public async sendMessage(channelAddress: string, message: IMessage) {
    await this.subscribeForChannel(channelAddress, this.io) // Is it necessary?
    const db = this.publicChannelsRepos.get(channelAddress).db
    await db.add(message)
  }

  private async createChannel(
    channelAddress: string,
    channelData?: IChannelInfo
  ): Promise<EventStore<IMessage>> {
    if (!channelAddress) {
      log("No channel address, can't create channel")
      return
    }
    log('BEFORE CREATING NEW ZBAY CHANNEL')
    const db: EventStore<IMessage> = await this.orbitdb.log<IMessage>(
      `zbay.channels.${channelAddress}`,
      {
        accessController: {
          write: ['*']
        }
      }
    )

    const channel = this.channels.get(channelAddress)
    if (!channel) {
      await this.channels.put(channelAddress, {
        orbitAddress: `/orbitdb/${db.address.root}/${db.address.path}`,
        address: channelAddress,
        ...channelData
      })
      log(`Created channel ${channelAddress}`)
    }
    this.publicChannelsRepos.set(channelAddress, { db, eventsAttached: false })
    await db.load({ fetchEntryTimeout: 2000 })
    return db
  }

  public async addUser(address: string, halfKey: string): Promise<void> {
    await this.directMessagesUsers.put(address, { halfKey })
    await this.directMessagesUsers.load({ fetchEntryTimeout: 2000 })
    const payload = this.directMessagesUsers.all
    this.io.emit(EventTypesResponse.RESPONSE_GET_AVAILABLE_USERS, payload)
  }

  public async initializeConversation(address: string, encryptedPhrase: string): Promise<void> {
    const db: EventStore<IMessage> = await this.orbitdb.log<IMessage>(
      `direct.messages.${address}`,
      {
        accessController: {
          write: ['*']
        }
      }
    )

    this.directMessagesRepos.set(address, { db, eventsAttached: false })
    await this.messageThreads.put(address, encryptedPhrase)
    await this.subscribeForDirectMessageThread(address)
  }

  public async subscribeForAllConversations(conversations) {
    console.time('subscribeForAllConversations')
    await Promise.all(
      conversations.map(async channel => {
        await this.subscribeForDirectMessageThread(channel)
      })
    )
    console.timeEnd('subscribeForAllConversations')
  }

  public async subscribeForDirectMessageThread(channelAddress) {
    let db: EventStore<IMessage>
    let repo = this.directMessagesRepos.get(channelAddress)

    if (repo) {
      db = repo.db
    } else {
      db = await this.createDirectMessageThread(channelAddress)
      if (!db) {
        log(`Can't subscribe to direct messages thread ${channelAddress as string}`)
        return
      }
      repo = this.directMessagesRepos.get(channelAddress)
    }

    if (repo && !repo.eventsAttached) {
      log('Subscribing to direct messages thread ', channelAddress)
      loadAllDirectMessages(this.io, this.getAllEventLogEntries(db), channelAddress)
      db.events.on('write', (_address, entry) => {
        log('Writing')
        socketDirectMessage(this.io, { message: entry.payload.value, channelAddress })
      })
      db.events.on('replicated', () => {
        log('Message replicated')
        loadAllDirectMessages(this.io, this.getAllEventLogEntries(db), channelAddress)
      })
      db.events.on('ready', () => {
        log('DIRECT Messages thread ready')
      })
      repo.eventsAttached = true
      loadAllMessages(this.io, this.getAllEventLogEntries(db), channelAddress)
      log('Subscription to channel ready', channelAddress)
    }
  }

  private async createDirectMessageThread(channelAddress: string): Promise<EventStore<IMessage>> {
    if (!channelAddress) {
      log("No channel address, can't create channel")
      return
    }

    log(`creatin direct message thread for ${channelAddress}`)

    const db: EventStore<IMessage> = await this.orbitdb.log<IMessage>(
      `direct.messages.${channelAddress}`,
      {
        accessController: {
          write: ['*']
        }
      }
    )
    db.events.on('replicated', () => {
      log('replicated some messages')
    })
    await db.load({ fetchEntryTimeout: 2000 })

    this.directMessagesRepos.set(channelAddress, { db, eventsAttached: false })
    return db
  }

  public async sendDirectMessage(channelAddress: string, message) {
    await this.subscribeForDirectMessageThread(channelAddress) // Is it necessary? Yes it is atm
    log('STORAGE: sendDirectMessage entered')
    log(`STORAGE: sendDirectMessage channelAddress is ${channelAddress}`)
    log(`STORAGE: sendDirectMessage message is ${JSON.stringify(message)}`)
    const db = this.directMessagesRepos.get(channelAddress).db
    log(`STORAGE: sendDirectMessage db is ${db.address.root}`)
    log(`STORAGE: sendDirectMessage db is ${db.address.path}`)
    await db.add(message)
  }

  public async getAvailableUsers(): Promise<any> {
    log('STORAGE: getAvailableUsers entered')
    await this.directMessagesUsers.load({ fetchEntryTimeout: 2000 })
    const payload = this.directMessagesUsers.all
    this.io.emit(EventTypesResponse.RESPONSE_GET_AVAILABLE_USERS, payload)
    log('emitted')
  }

  public async getPrivateConversations(): Promise<void> {
    log('STORAGE: getPrivateConversations enetered')
    await this.messageThreads.load({ fetchEntryTimeout: 2000 })
    const payload = this.messageThreads.all
    log('STORAGE: getPrivateConversations payload payload')
    this.io.emit(EventTypesResponse.RESPONSE_GET_PRIVATE_CONVERSATIONS, payload)
  }

  public async saveCertificate(certificate: string) {
    log('Saving certificate')
    // TODO: validate before saving
    await this.certificates.add(certificate)
  }
}<|MERGE_RESOLUTION|>--- conflicted
+++ resolved
@@ -333,36 +333,16 @@
         log(entry.payload.value)
         socketMessage(this.io, { message: entry.payload.value, channelAddress })
       })
-<<<<<<< HEAD
-      // db.events.on('replicated', () => {
-      //   log('Message replicated')
-      //   loadAllMessages(this.io, this.getAllChannelMessages(db), channelAddress)
-      // })
       db.events.on('replicate.progress', (address, hash, entry, progress, have) => {
-        console.log(entry.payload.value)
         sendIdsToZbay(this.io, [entry.payload.value.id], channelAddress)
       })
       db.events.on('ready', () => {
         const ids = this.getAllChannelMessages(db).map(msg => msg.id)
         sendIdsToZbay(this.io, ids, channelAddress)
-        // loadAllMessages(this.io, this.getAllChannelMessages(db), channelAddress)
       })
       repo.eventsAttached = true
       const ids = this.getAllChannelMessages(db).map(msg => msg.id)
       sendIdsToZbay(this.io, ids, channelAddress)
-      //loadAllMessages(this.io, this.getAllChannelMessages(db), channelAddress)
-=======
-      db.events.on('replicated', () => {
-        log('Message replicated')
-        loadAllMessages(this.io, this.getAllEventLogEntries(db), channelAddress)
-      })
-      db.events.on('ready', () => {
-        loadAllMessages(this.io, this.getAllEventLogEntries(db), channelAddress)
-      })
-      repo.eventsAttached = true
-      loadAllMessages(this.io, this.getAllEventLogEntries(db), channelAddress)
->>>>>>> fac422ec
-      log('Subscription to channel ready', channelAddress)
     }
   }
 
