import IPFS from 'ipfs'
import path from 'path'
import { createPaths, getCertFieldValue } from '../utils'
import OrbitDB from 'orbit-db'
import KeyValueStore from 'orbit-db-kvstore'
import EventStore from 'orbit-db-eventstore'
import PeerId from 'peer-id'
import validate from '../validation/validators'
import {
  message as socketMessage,
  loadAllMessages,
  loadAllDirectMessages,
  sendIdsToZbay
} from '../socket/events/messages'
import { EventTypesResponse } from '../socket/constantsReponse'
import { loadAllPublicChannels } from '../socket/events/channels'
import { Libp2p } from 'libp2p-gossipsub/src/interfaces'
import { Config, dataFromRootPems } from '../constants'
import { loadCertificates } from '../socket/events/certificates'
<<<<<<< HEAD
import { IRepo, StorageOptions, IChannelInfo, IMessage, ChannelInfoResponse, IZbayChannel, IPublicKey, IMessageThread, DataFromPems } from '../common/types'
import { verifyUserCert, parseCertificate } from '@zbayapp/identity'
import { CertFieldsTypes } from '@zbayapp/identity/lib/common'
=======
import {
  IRepo,
  StorageOptions,
  IChannelInfo,
  IMessage,
  ChannelInfoResponse,
  IZbayChannel,
  IPublicKey,
  IMessageThread
} from '../common/types'
import { verifyUserCert } from '@zbayapp/identity'
>>>>>>> f702187f
import debug from 'debug'
const log = Object.assign(debug('waggle:db'), {
  error: debug('waggle:db:err')
})

export class Storage {
  public zbayDir: string
  public io: any
  public peerId: PeerId
  private ipfs: IPFS.IPFS
  private orbitdb: OrbitDB
  private channels: KeyValueStore<IZbayChannel>
  private directMessagesUsers: KeyValueStore<IPublicKey>
  private messageThreads: KeyValueStore<IMessageThread>
  private certificates: EventStore<string>
  public publicChannelsRepos: Map<String, IRepo> = new Map()
  public directMessagesRepos: Map<String, IRepo> = new Map()
  private publicChannelsEventsAttached: boolean = false
  public options: StorageOptions
  public orbitDbDir: string
  public ipfsRepoPath: string

  constructor(zbayDir: string, io: any, options?: Partial<StorageOptions>) {
    this.zbayDir = zbayDir
    this.io = io
    this.options = {
      ...new StorageOptions(),
      ...options
    }
    this.orbitDbDir = path.join(this.zbayDir, Config.ORBIT_DB_DIR)
    this.ipfsRepoPath = path.join(this.zbayDir, Config.IPFS_REPO_PATH)
  }

  public async init(libp2p: any, peerID: PeerId): Promise<void> {
    log('STORAGE: Entered init')
    if (this.options?.createPaths) {
      createPaths([this.ipfsRepoPath, this.orbitDbDir])
    }
    this.ipfs = await this.initIPFS(libp2p, peerID)

    this.orbitdb = await OrbitDB.createInstance(this.ipfs, { directory: this.orbitDbDir })
    log('1/6')
    await this.createDbForChannels()
    log('2/6')
    await this.createDbForCertificates()
    await this.createDbForUsers()
    log('3/6')
    await this.createDbForMessageThreads()
    log('4/6')
    await this.initAllChannels()
    log('5/6')
    await this.initAllConversations()
    log('6/6')
  }

  private async __stopOrbitDb() {
    if (this.orbitdb) {
      log('Stopping OrbitDB')
      await this.orbitdb.stop()
    }
  }

  private async __stopIPFS() {
    if (this.ipfs) {
      log('Stopping IPFS')
      await this.ipfs.stop()
    }
  }

  public async stopOrbitDb() {
    await this.__stopOrbitDb()
    await this.__stopIPFS()
  }

  protected async initIPFS(libp2p: Libp2p, peerID: PeerId): Promise<IPFS.IPFS> {
    return await IPFS.create({
      libp2p: () => libp2p,
      preload: { enabled: false },
      repo: this.ipfsRepoPath,
      EXPERIMENTAL: {
        ipnsPubsub: true
      },
      // @ts-expect-error - IPFS does not have privateKey in its Options type
      privateKey: peerID.toJSON().privKey
    })
  }

  public async createDbForCertificates() {
    log('createDbForCertificates init')
    this.certificates = await this.orbitdb.log<string>('certificates', {
      accessController: {
        write: ['*']
      }
    })

    this.certificates.events.on('replicated', () => {
      log('REPLICATED: Certificates')
      loadCertificates(this.io, this.getAllEventLogEntries(this.certificates))
    })
    this.certificates.events.on('write', (_address, entry) => {
      log('Saved certificate locally')
      log(entry.payload.value)
      loadCertificates(this.io, this.getAllEventLogEntries(this.certificates))
    })
    this.certificates.events.on('ready', () => {
      log('Loaded certificates to memory')
      loadCertificates(this.io, this.getAllEventLogEntries(this.certificates))
    })

    // @ts-expect-error - OrbitDB's type declaration of `load` lacks 'options'
    await this.certificates.load({ fetchEntryTimeout: 15000 })
    const allCertificates = this.getAllEventLogEntries(this.certificates)
    log('ALL Certificates COUNT:', allCertificates.length)
    log('ALL Certificates:', allCertificates)
    log('STORAGE: Finished createDbForCertificates')
  }

  private async createDbForChannels() {
    log('createDbForChannels init')
    this.channels = await this.orbitdb.keyvalue<IZbayChannel>('public-channels', {
      accessController: {
        write: ['*']
      }
    })

    this.channels.events.on('replicated', () => {
      log('REPLICATED: CHANNELS')
    })

    // @ts-expect-error - OrbitDB's type declaration of `load` lacks 'options'
    await this.channels.load({ fetchEntryTimeout: 15000 })
    log('ALL CHANNELS COUNT:', Object.keys(this.channels.all).length)
    log('ALL CHANNELS COUNT:', Object.keys(this.channels.all))
    log('STORAGE: Finished createDbForChannels')
  }

  private async createDbForMessageThreads() {
    this.messageThreads = await this.orbitdb.keyvalue<IMessageThread>('msg-threads', {
      accessController: {
        write: ['*']
      }
    })
    this.messageThreads.events.on(
      'replicated',
      // eslint-disable-next-line
      async () => {
        // @ts-expect-error - OrbitDB's type declaration of `load` lacks 'options'
        await this.messageThreads.load({ fetchEntryTimeout: 2000 })
        const payload = this.messageThreads.all
        this.io.emit(EventTypesResponse.RESPONSE_GET_PRIVATE_CONVERSATIONS, payload)
        await this.initAllConversations()
      }
    )
    // @ts-expect-error - OrbitDB's type declaration of `load` lacks 'options'
    await this.messageThreads.load({ fetchEntryTimeout: 2000 })
    log('ALL MESSAGE THREADS COUNT:', Object.keys(this.messageThreads.all).length)
  }

  private async createDbForUsers() {
    this.directMessagesUsers = await this.orbitdb.keyvalue<IPublicKey>('dms', {
      accessController: {
        write: ['*']
      }
    })

    this.directMessagesUsers.events.on(
      'replicated',
      // eslint-disable-next-line
      async () => {
        // @ts-expect-error - OrbitDB's type declaration of `load` lacks 'options'
        await this.directMessagesUsers.load({ fetchEntryTimeout: 2000 })
        // await this.directMessagesUsers.close()
        const payload = this.directMessagesUsers.all
        this.io.emit(EventTypesResponse.RESPONSE_GET_AVAILABLE_USERS, payload)
        log('REPLICATED USERS')
      }
    )
    try {
      // @ts-expect-error - OrbitDB's type declaration of `load` lacks 'options'
      await this.directMessagesUsers.load({ fetchEntryTimeout: 2000 })
    } catch (err) {
      log.error(err)
    }
    log('ALL USERS COUNT:', Object.keys(this.directMessagesUsers.all).length)
  }

  async initAllChannels() {
    console.time('initAllChannels')
    await Promise.all(
      Object.values(this.channels.all).map(async channel => {
        if (!this.publicChannelsRepos.has(channel.address)) {
          await this.createChannel(channel.address, channel)
        }
      })
    )
    console.timeEnd('initAllChannels')
  }

  async initAllConversations() {
    console.time('initAllConversations')
    await Promise.all(
      Object.keys(this.messageThreads.all).map(async conversation => {
        if (!this.directMessagesRepos.has(conversation)) {
          await this.createDirectMessageThread(conversation)
        }
      })
    )
    console.timeEnd('initAllConversations')
  }

  private getChannelsResponse(): ChannelInfoResponse {
    const channels: ChannelInfoResponse = {}
    for (const channel of Object.values(this.channels.all)) {
      if (channel.keys) {
        // TODO: create proper validators
        channels[channel.name] = {
          address: channel.address,
          description: channel.description,
          owner: channel.owner,
          timestamp: channel.timestamp,
          keys: channel.keys,
          name: channel.name
        }
      }
    }
    return channels
  }

  public async updateChannels() {
    /** Update list of available public channels */
    if (!this.publicChannelsEventsAttached) {
      this.channels.events.on('replicated', () => {
        loadAllPublicChannels(this.io, this.getChannelsResponse())
      })
      this.channels.events.on('ready', () => {
        loadAllPublicChannels(this.io, this.getChannelsResponse())
      })
      this.publicChannelsEventsAttached = true
    }
    loadAllPublicChannels(this.io, this.getChannelsResponse())
  }

  private getAllEventLogEntries(db: EventStore<any>): any[] {
    // TODO: fix typing
    // TODO: move to e.g custom Store
    return db
      .iterator({ limit: -1 })
      .collect()
      .map(e => e.payload.value)
  }

  public loadAllChannelMessages(channelAddress: string) {
    // Load all channel messages for subscribed channel
    if (!this.publicChannelsRepos.has(channelAddress)) {
      return
    }
    const db: EventStore<IMessage> = this.publicChannelsRepos.get(channelAddress).db
    loadAllMessages(this.io, this.getAllEventLogEntries(db), channelAddress)
  }

  public async subscribeForChannel(
    channelAddress: string,
    channelInfo?: IChannelInfo
  ): Promise<void> {
    let db: EventStore<IMessage>
    let repo = this.publicChannelsRepos.get(channelAddress)

    if (repo) {
      db = repo.db
    } else {
      db = await this.createChannel(channelAddress, channelInfo)
      if (!db) {
        log(`Can't subscribe to channel ${channelAddress}`)
        return
      }
      repo = this.publicChannelsRepos.get(channelAddress)
    }

    if (repo && !repo.eventsAttached) {
      log('Subscribing to channel ', channelAddress)
      if (!this.options.isWaggleMobileMode) {
        db.events.on('write', (_address, entry) => {
          log(`Writing to public channel db ${channelAddress}`)
          socketMessage(this.io, { message: entry.payload.value, channelAddress })
        })
        db.events.on('replicated', () => {
          const ids = this.getAllEventLogEntries(db).map(msg => msg.id)
          console.log('Message replicated')
          sendIdsToZbay(this.io, ids, channelAddress)
        })
        db.events.on('ready', () => {
          const ids = this.getAllEventLogEntries(db).map(msg => msg.id)
          sendIdsToZbay(this.io, ids, channelAddress)
        })
        repo.eventsAttached = true
        const ids = this.getAllEventLogEntries(db).map(msg => msg.id)
        sendIdsToZbay(this.io, ids, channelAddress)
      } else {
        db.events.on('write', (_address, entry) => {
          log(`Writing to messages db ${channelAddress}`)
          log(entry.payload.value)
          socketMessage(this.io, { message: entry.payload.value, channelAddress })
        })
        db.events.on('replicated', () => {
          log('Message replicated')
          loadAllMessages(this.io, this.getAllEventLogEntries(db), channelAddress)
        })
        repo.eventsAttached = true
        loadAllMessages(this.io, this.getAllEventLogEntries(db), channelAddress)
        log('Subscription to channel ready', channelAddress)
      }
    }
  }

  public async askForMessages(channelAddress: string, ids: string[]) {
    const repo = this.publicChannelsRepos.get(channelAddress)
    if (!repo) return
    const messages = this.getAllEventLogEntries(repo.db)
    const filteredMessages = []
    // eslint-disable-next-line
    for (let id of ids) {
      filteredMessages.push(...messages.filter(i => i.id === id))
    }
    loadAllMessages(this.io, filteredMessages, channelAddress)
  }

  public async sendMessage(channelAddress: string, message: IMessage) {
    if (!validate.isMessage(message)) {
      log.error('STORAGE: public channel message is invalid')
      return
    }
    await this.subscribeForChannel(channelAddress) // Is it necessary?
    const db = this.publicChannelsRepos.get(channelAddress).db
    await db.add(message)
  }

  private async createChannel(
    channelAddress: string,
    channelData?: IChannelInfo
  ): Promise<EventStore<IMessage>> {
    if (!channelAddress) {
      log("No channel address, can't create channel")
      return
    }
    if (!validate.isChannel(channelData)) {
      log.error('STORAGE: Invalid channel format')
      return
    }
    const db: EventStore<IMessage> = await this.orbitdb.log<IMessage>(
      `channels.${channelAddress}`,
      {
        accessController: {
          write: ['*']
        }
      }
    )

    const channel = this.channels.get(channelAddress)
    if (!channel) {
      await this.channels.put(channelAddress, {
        orbitAddress: `/orbitdb/${db.address.root}/${db.address.path}`,
        address: channelAddress,
        ...channelData
      })
      log(`Created channel ${channelAddress}`)
    }
    this.publicChannelsRepos.set(channelAddress, { db, eventsAttached: false })
    // @ts-expect-error - OrbitDB's type declaration of `load` lacks 'options'
    await db.load({ fetchEntryTimeout: 2000 })
    return db
  }

  public async addUser(address: string, halfKey: string): Promise<void> {
    if (!validate.isUser(address, halfKey)) {
      log.error('STORAGE: invalid user format')
      return
    }
    await this.directMessagesUsers.put(address, { halfKey })
    // @ts-expect-error - OrbitDB's type declaration of `load` lacks 'options'
    await this.directMessagesUsers.load({ fetchEntryTimeout: 2000 })
    const payload = this.directMessagesUsers.all
    this.io.emit(EventTypesResponse.RESPONSE_GET_AVAILABLE_USERS, payload)
  }

  public async initializeConversation(address: string, encryptedPhrase: string): Promise<void> {
    if (!validate.isConversation(address, encryptedPhrase)) {
      log.error('STORAGE: Invalid conversation format')
      return
    }
    const db: EventStore<IMessage> = await this.orbitdb.log<IMessage>(`dms.${address}`, {
      accessController: {
        write: ['*']
      }
    })

    this.directMessagesRepos.set(address, { db, eventsAttached: false })
    await this.messageThreads.put(address, encryptedPhrase)
    await this.subscribeForDirectMessageThread(address)
  }

  public async subscribeForAllConversations(conversations) {
    console.time('subscribeForAllConversations')
    await Promise.all(
      conversations.map(async channel => {
        await this.subscribeForDirectMessageThread(channel)
      })
    )
    console.timeEnd('subscribeForAllConversations')
  }

  public async subscribeForDirectMessageThread(channelAddress: string) {
    let db: EventStore<IMessage>
    let repo = this.directMessagesRepos.get(channelAddress)

    if (repo) {
      db = repo.db
    } else {
      db = await this.createDirectMessageThread(channelAddress)
      if (!db) {
        log(`Can't subscribe to direct messages thread ${channelAddress}`)
        return
      }
      repo = this.directMessagesRepos.get(channelAddress)
    }

    if (repo && !repo.eventsAttached) {
      log('Subscribing to direct messages thread ', channelAddress)
      loadAllDirectMessages(this.io, this.getAllEventLogEntries(db), channelAddress)
      db.events.on('write', (_address, _entry) => {
        log('Writing')
        loadAllDirectMessages(this.io, this.getAllEventLogEntries(db), channelAddress)
      })
      db.events.on('replicated', () => {
        log('Message replicated')
        loadAllDirectMessages(this.io, this.getAllEventLogEntries(db), channelAddress)
      })
      db.events.on('ready', () => {
        log('DIRECT Messages thread ready')
      })
      repo.eventsAttached = true
      loadAllMessages(this.io, this.getAllEventLogEntries(db), channelAddress)
      log('Subscription to channel ready', channelAddress)
    }
  }

  private async createDirectMessageThread(channelAddress: string): Promise<EventStore<IMessage>> {
    if (!channelAddress) {
      log("No channel address, can't create channel")
      return
    }

    log(`creatin direct message thread for ${channelAddress}`)

    const db: EventStore<IMessage> = await this.orbitdb.log<IMessage>(`dms.${channelAddress}`, {
      accessController: {
        write: ['*']
      }
    })
    db.events.on('replicated', () => {
      log('replicated some messages')
    })
    // @ts-expect-error - OrbitDB's type declaration of `load` lacks 'options'
    await db.load({ fetchEntryTimeout: 2000 })

    this.directMessagesRepos.set(channelAddress, { db, eventsAttached: false })
    return db
  }

  public async sendDirectMessage(channelAddress: string, message: string) {
    if (!validate.isDirectMessage(message)) {
      log.error('STORAGE: Invalid direct message format')
      return
    }
    await this.subscribeForDirectMessageThread(channelAddress) // Is it necessary? Yes it is atm
    log('STORAGE: sendDirectMessage entered')
    log(`STORAGE: sendDirectMessage channelAddress is ${channelAddress}`)
    log(`STORAGE: sendDirectMessage message is ${JSON.stringify(message)}`)
    const db = this.directMessagesRepos.get(channelAddress).db
    log(`STORAGE: sendDirectMessage db is ${db.address.root}`)
    log(`STORAGE: sendDirectMessage db is ${db.address.path}`)
    await db.add(message)
  }

  public async getAvailableUsers(): Promise<any> {
    log('STORAGE: getAvailableUsers entered')
    // @ts-expect-error - OrbitDB's type declaration of `load` lacks 'options'
    await this.directMessagesUsers.load({ fetchEntryTimeout: 2000 })
    const payload = this.directMessagesUsers.all
    this.io.emit(EventTypesResponse.RESPONSE_GET_AVAILABLE_USERS, payload)
    log('emitted')
  }

  public async getPrivateConversations(): Promise<void> {
    log('STORAGE: getPrivateConversations enetered')
    // @ts-expect-error - OrbitDB's type declaration of `load` arguments lacks 'options'
    await this.messageThreads.load({ fetchEntryTimeout: 2000 })
    const payload = this.messageThreads.all
    log('STORAGE: getPrivateConversations payload payload')
    this.io.emit(EventTypesResponse.RESPONSE_GET_PRIVATE_CONVERSATIONS, payload)
  }

  public async saveCertificate(certificate: string, fromRootPems?: DataFromPems): Promise<boolean> {
    const rootPems = fromRootPems || dataFromRootPems // TODO: tmp for backward compatibilty
    log('About to save certificate...')
    if (!certificate) {
      log('Certificate is either null or undefined, not saving to db')
      return false
    }
    const verification = await verifyUserCert(rootPems.certificate, certificate)
    if (verification.resultCode !== 0) {
      log.error('Certificate is not valid')
      log.error(verification.resultMessage)
      return false
    }
    log('Saving certificate...')
    await this.certificates.add(certificate)
    return true
  }

  public usernameExists(username: string): boolean {
    /**
     * Check if given username is already in use
     */
    const certificates = this.getAllEventLogEntries(this.certificates)
    for (const cert of certificates) {
      const parsedCert = parseCertificate(cert)
      const certUsername = getCertFieldValue(parsedCert, CertFieldsTypes.nickName)
      if (certUsername.localeCompare(username, undefined, { sensitivity: 'base' }) === 0) {
        return true
      }
    }
    return false
  }
}<|MERGE_RESOLUTION|>--- conflicted
+++ resolved
@@ -17,23 +17,9 @@
 import { Libp2p } from 'libp2p-gossipsub/src/interfaces'
 import { Config, dataFromRootPems } from '../constants'
 import { loadCertificates } from '../socket/events/certificates'
-<<<<<<< HEAD
 import { IRepo, StorageOptions, IChannelInfo, IMessage, ChannelInfoResponse, IZbayChannel, IPublicKey, IMessageThread, DataFromPems } from '../common/types'
 import { verifyUserCert, parseCertificate } from '@zbayapp/identity'
 import { CertFieldsTypes } from '@zbayapp/identity/lib/common'
-=======
-import {
-  IRepo,
-  StorageOptions,
-  IChannelInfo,
-  IMessage,
-  ChannelInfoResponse,
-  IZbayChannel,
-  IPublicKey,
-  IMessageThread
-} from '../common/types'
-import { verifyUserCert } from '@zbayapp/identity'
->>>>>>> f702187f
 import debug from 'debug'
 const log = Object.assign(debug('waggle:db'), {
   error: debug('waggle:db:err')
