--- conflicted
+++ resolved
@@ -3,15 +3,9 @@
 const socketio = require('socket.io')
 
 export class DataServer {
-<<<<<<< HEAD
   public PORT: number
-  private _app: express.Application
-  private server: Server
-=======
-  public PORT: number = 4677
   private readonly _app: express.Application
   private readonly server: Server
->>>>>>> d0079837
   public io: SocketIO.Server
   constructor(port?: number) {
     this.PORT = port || 4677
