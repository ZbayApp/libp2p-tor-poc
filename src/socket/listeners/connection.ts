import { EventTypesServer } from '../constants'
import { ConnectionsManager } from '../../libp2p/connectionsManager'
import { IChannelInfo } from '../../storage/storage'

export const connections = (io, connectionsManager: ConnectionsManager) => {
  io.on(EventTypesServer.CONNECTION, socket => {
    console.log('websocket connected')
    socket.on(EventTypesServer.SUBSCRIBE_FOR_TOPIC, async (channelData: IChannelInfo) => {
      await connectionsManager.subscribeForTopic(channelData)
    })
    socket.on(EventTypesServer.SEND_MESSAGE, async ({ channelAddress, message }) => {
      await connectionsManager.sendMessage(channelAddress, message)
    })
    socket.on(EventTypesServer.GET_PUBLIC_CHANNELS, async () => {
      await connectionsManager.updateChannels()
    })
    socket.on(EventTypesServer.FETCH_ALL_MESSAGES, async (channelAddress: string) => {
      await connectionsManager.loadAllMessages(channelAddress)
    })
<<<<<<< HEAD
    socket.on(EventTypesServer.ADD_USER, async ({ publicKey, halfKey }) => {
      await connectionsManager.addUser(publicKey, halfKey)
    })
    socket.on(EventTypesServer.GET_AVAILABLE_USERS, async () => {
      await connectionsManager.getAvailableUsers(io)
    })
    socket.on(EventTypesServer.INITIALIZE_CONVERSATION, async ({ address, encryptedPhrase }) => {
      await connectionsManager.initializeConversation(address, encryptedPhrase, io)
    })
    socket.on(EventTypesServer.GET_PRIVATE_CONVERSATIONS, async () => {
      await connectionsManager.getPrivateConversations(io)
    })
    socket.on(EventTypesServer.SEND_DIRECT_MESSAGE, async ({channelAddress, message}) => {
      console.log(`WAGGLE_LISTENER: SEND_DIRECT_MESSAGE(channelAddress): ${channelAddress}`)
      console.log(`WAGGLE_LISTENER: SEND_DIRECT_MESSAGE(message): ${message}`)
      await connectionsManager.sendDirectMessage(channelAddress, message, io)
    })
    // socket.on(EventTypesServer.FETCH_ALL_DIRECT_MESSAGES, async (channelAddress: string) => {
    //   await connectionsManager.fetchAllDirectMessages(channelAddress, io)
    // })
    socket.on(EventTypesServer.SUBSCRIBE_FOR_DIRECT_MESSAGE_THREAD, async (channelAddress: string) => {
      await connectionsManager.subscribeForDirectMessageThread(channelAddress, io)
    })

    // socket.on(EventTypesServer.ADD_TOR_SERVICE, async (port: number) => {
    //   try {
    //     const service = await tor.addService({ port })
    //     socket.emit(EventTypesResponse.RESPONSE_ADD_TOR_SERVICE, service)
    //   } catch (err) {
    //     console.error(err)
    //     socket.emit(EventTypesServer.ERROR, {
    //       type: EventTypesServer.ADD_TOR_SERVICE,
    //       err
    //     })
    //   }
    // })
    // socket.on(EventTypesServer.REMOVE_TOR_SERVICE, async (port: number) => {
    //   try {
    //     await tor.killService({ port })
    //     socket.emit(EventTypesResponse.RESPONSE_REMOVE_TOR_SERVICE, { port })
    //   } catch (err) {
    //     console.error(err)
    //     socket.emit(EventTypesServer.ERROR, {
    //       type: EventTypesServer.REMOVE_TOR_SERVICE,
    //       err
    //     })
    //   }
    // })
=======
>>>>>>> 7c954e94
  })
}<|MERGE_RESOLUTION|>--- conflicted
+++ resolved
@@ -17,7 +17,6 @@
     socket.on(EventTypesServer.FETCH_ALL_MESSAGES, async (channelAddress: string) => {
       await connectionsManager.loadAllMessages(channelAddress)
     })
-<<<<<<< HEAD
     socket.on(EventTypesServer.ADD_USER, async ({ publicKey, halfKey }) => {
       await connectionsManager.addUser(publicKey, halfKey)
     })
@@ -66,7 +65,5 @@
     //     })
     //   }
     // })
-=======
->>>>>>> 7c954e94
   })
 }